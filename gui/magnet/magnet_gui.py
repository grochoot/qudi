# -*- coding: utf-8 -*-

"""
This file contains the GUI for magnet control.

QuDi is free software: you can redistribute it and/or modify
it under the terms of the GNU General Public License as published by
the Free Software Foundation, either version 3 of the License, or
(at your option) any later version.

QuDi is distributed in the hope that it will be useful,
but WITHOUT ANY WARRANTY; without even the implied warranty of
MERCHANTABILITY or FITNESS FOR A PARTICULAR PURPOSE.  See the
GNU General Public License for more details.

You should have received a copy of the GNU General Public License
along with QuDi. If not, see <http://www.gnu.org/licenses/>.

Copyright (c) the Qudi Developers. See the COPYRIGHT.txt file at the
top-level directory of this distribution and at <https://github.com/Ulm-IQO/qudi/>
"""

import os
import numpy as np
import pyqtgraph as pg
from qtpy import QtCore
from qtpy import QtWidgets
from qtpy import uic
import datetime

from gui.guibase import GUIBase
from gui.guiutils import ColorBar
from gui.colordefs import ColorScaleInferno
from core.util.units import get_unit_prefix_dict
from tools.scientific_spinbox import ScienSpinBox
from tools.scientific_spinbox import ScienDSpinBox


class MagnetMainWindow(QtWidgets.QMainWindow):
    """ Create the Main Window based on the *.ui file. """

    def __init__(self):
        # Get the path to the *.ui file
        this_dir = os.path.dirname(__file__)
        ui_file = os.path.join(this_dir, 'ui_magnet_gui.ui')

        # Load it
        super(MagnetMainWindow, self).__init__()
        uic.loadUi(ui_file, self)
        self.show()

class MagnetSettingsWindow(QtWidgets.QDialog):
    def __init__(self):
        # Get the path to the *.ui file
        this_dir = os.path.dirname(__file__)
        ui_file = os.path.join(this_dir, 'ui_magnet_settings.ui')

        # Load it
        super(MagnetSettingsWindow, self).__init__()

        uic.loadUi(ui_file, self)


class MagnetGui(GUIBase):
    """ Main GUI for the magnet. """

    _modclass = 'MagnetGui'
    _modtype = 'gui'

    ## declare connectors
    _in = {'magnetlogic1': 'MagnetLogic',
           'savelogic': 'SaveLogic'}

    def __init__(self, config, **kwargs):
        super().__init__(config=config, **kwargs)

        self.log.info('The following configuration was found.')

        # checking for the right configuration
        for key in config.keys():
            self.log.info('{}: {}'.format(key,config[key]))

        self._continue_2d_fluorescence_alignment = False


    def on_activate(self, e=None):
        """ Definition and initialisation of the GUI.

        @param object e: Fysom.event object from Fysom class.
                         An object created by the state machine module Fysom,
                         which is connected to a specific event (have a look in
                         the Base Class). This object contains the passed event,
                         the state before the event happened and the destination
                         of the state which should be reached after the event
                         had happened.
        """
        self._magnet_logic = self.connector['in']['magnetlogic1']['object']
        self._save_logic = self.connector['in']['savelogic']['object']

        self._mw = MagnetMainWindow()

        config = self.getConfiguration()

        # create all the needed control elements. They will manage the
        # connection with each other themselves. Note some buttons are also
        # connected within these functions because they have to be placed at
        # first in the GUI Layout, otherwise the signals will not react.
        self._create_axis_pos_disp()
        self._create_move_rel_control()
        self._create_move_abs_control()

        self._create_meas_type_RadioButtons()

        # Configuring the dock widgets
        # Use the class 'MagnetMainWindow' to create the GUI window

        axis_list = list(self._magnet_logic.get_hardware_constraints())
        self._mw.align_2d_axes0_name_ComboBox.clear()
        self._mw.align_2d_axes0_name_ComboBox.addItems(axis_list)

        self._mw.align_2d_axes1_name_ComboBox.clear()
        self._mw.align_2d_axes1_name_ComboBox.addItems(axis_list)

        # Setup dock widgets
        self._mw.centralwidget.hide()
        self._mw.setDockNestingEnabled(True)
       # self._mw.tabifyDockWidget(self._mw.curr_pos_DockWidget, self._mw.move_rel_DockWidget)
       # self._mw.tabifyDockWidget(self._mw.curr_pos_DockWidget, self._mw.move_abs_DockWidget)
       # self._mw.addDockWidget(QtCore.Qt.DockWidgetArea(1), self._mw.curr_pos_DockWidget)
       # self._mw.addDockWidget(QtCore.Qt.DockWidgetArea(2), self._mw.move_rel_DockWidget)
       # self._mw.addDockWidget(QtCore.Qt.DockWidgetArea(3), self._mw.move_abs_DockWidget)
        self.set_default_view_main_window()

        # After a movement command, the device should not block the program, at
        # least on the hardware level. That meant that the dll (or whatever
        # protocol is used to access the hardware) can receive a command during
        # an ongoing action. That is of course controller specific, but in
        # general should it should be possible (unless the controller was
        # written by someone who has no clue what he is doing). Eventually with
        # that you have the possibility of stopping an ongoing movement!
        self._interactive_mode = True
        self._activate_magnet_settings(e)

        # connect the actions of the toolbar:
        self._mw.magnet_settings_Action.triggered.connect(self.open_magnet_settings)
        self._mw.default_view_Action.triggered.connect(self.set_default_view_main_window)

        self.update_pos()
        self._magnet_logic.sigPosChanged.connect(self.update_pos)

        # Connect alignment GUI elements:

        self._magnet_logic.sigMeasurementFinished.connect(self._change_display_to_stop_2d_alignment)



        self._mw.align_2d_axes0_name_ComboBox.currentIndexChanged.connect(self._update_limits_axis0)
        self._mw.align_2d_axes1_name_ComboBox.currentIndexChanged.connect(self._update_limits_axis1)
        self._mw.align_2d_axis0_set_vel_CheckBox.stateChanged.connect(self._set_vel_display_axis0)
        self._mw.align_2d_axis1_set_vel_CheckBox.stateChanged.connect(self._set_vel_display_axis1)


        self._mw.alignment_2d_cb_min_centiles_DSpinBox.valueChanged.connect(self._update_2d_graph_data)
        self._mw.alignment_2d_cb_max_centiles_DSpinBox.valueChanged.connect(self._update_2d_graph_data)
        self._mw.alignment_2d_cb_low_centiles_DSpinBox.valueChanged.connect(self._update_2d_graph_data)
        self._mw.alignment_2d_cb_high_centiles_DSpinBox.valueChanged.connect(self._update_2d_graph_data)

        self._update_limits_axis0()
        self._update_limits_axis1()
        self._set_vel_display_axis0()
        self._set_vel_display_axis1()

        self._2d_alignment_ImageItem = pg.ImageItem(self._magnet_logic.get_2d_data_matrix())
        axis0, axis1 = self._magnet_logic.get_2d_axis_arrays()
        self._2d_alignment_ImageItem.setRect(QtCore.QRectF(axis0[0],
                                                           axis1[0],
                                                           axis0[-1]-axis0[0],
                                                           axis1[-1]-axis1[0],))

        self._mw.alignment_2d_GraphicsView.addItem(self._2d_alignment_ImageItem)

        # Get the colorscales at set LUT
        my_colors = ColorScaleInferno()

        self._2d_alignment_ImageItem.setLookupTable(my_colors.lut)



        # Configuration of Colorbar:
        self._2d_alignment_cb = ColorBar(my_colors.cmap_normed, 100, 0, 100000)

        self._mw.alignment_2d_cb_GraphicsView.addItem(self._2d_alignment_cb)
        self._mw.alignment_2d_cb_GraphicsView.hideAxis('bottom')
        self._mw.alignment_2d_cb_GraphicsView.hideAxis('left')

        self._mw.alignment_2d_cb_GraphicsView.addItem(self._2d_alignment_cb)

        if 'alignment_2d_cb_GraphicsView_text' in self._statusVariables:
            textlabel = self._statusVariables['alignment_2d_cb_GraphicsView_text']

        else:
            textlabel = 'Fluorescence'

        if 'alignment_2d_cb_GraphicsView_units' in self._statusVariables:
            units = self._statusVariables['alignment_2d_cb_GraphicsView_units']
        else:
            units = 'counts/s'

        self._mw.alignment_2d_cb_GraphicsView.setLabel('right', textlabel, units=units)

        #FIXME: save that in the logic
        if 'align_2d_axes0_range_DSpinBox' in self._statusVariables:
            self._mw.align_2d_axes0_range_DSpinBox.setValue(self._statusVariables['align_2d_axes0_range_DSpinBox'])
        if 'align_2d_axes0_step_DSpinBox' in self._statusVariables:
            self._mw.align_2d_axes0_step_DSpinBox.setValue(self._statusVariables['align_2d_axes0_step_DSpinBox'])
        if 'align_2d_axes0_vel_DSpinBox' in self._statusVariables:
            self._mw.align_2d_axes0_vel_DSpinBox.setValue(self._statusVariables['align_2d_axes0_vel_DSpinBox'])
        if 'align_2d_axes1_range_DSpinBox' in self._statusVariables:
            self._mw.align_2d_axes1_range_DSpinBox.setValue(self._statusVariables['align_2d_axes1_range_DSpinBox'])
        if 'align_2d_axes1_step_DSpinBox' in self._statusVariables:
            self._mw.align_2d_axes1_step_DSpinBox.setValue(self._statusVariables['align_2d_axes1_step_DSpinBox'])
        if 'align_2d_axes1_vel_DSpinBox' in self._statusVariables:
            self._mw.align_2d_axes1_vel_DSpinBox.setValue(self._statusVariables['align_2d_axes1_vel_DSpinBox'])

        #FIXME: that should be actually set in the logic
        if 'measurement_type' in self._statusVariables:
            self.measurement_type = self._statusVariables['measurement_type']
        else:
            self.measurement_type = 'fluorescence'

        self._magnet_logic.sig2DAxisChanged.connect(self._update_2d_graph_axis)
        self._magnet_logic.sig2DMatrixChanged.connect(self._update_2d_graph_data)

        # Connect the buttons and inputs for the odmr colorbar
        self._mw.alignment_2d_manual_RadioButton.clicked.connect(self._update_2d_graph_data)
        self._mw.alignment_2d_centiles_RadioButton.clicked.connect(self._update_2d_graph_data)

        self._update_2d_graph_data()
        self._update_2d_graph_cb()


        # Add save file tag input box
        self._mw.alignment_2d_nametag_LineEdit = QtGui.QLineEdit(self._mw)
        self._mw.alignment_2d_nametag_LineEdit.setMaximumWidth(200)
        self._mw.alignment_2d_nametag_LineEdit.setToolTip('Enter a nametag which will be\n'
                                                          'added to the filename.')

        self._mw.save_ToolBar.addWidget(self._mw.alignment_2d_nametag_LineEdit)
        self._mw.save_Action.triggered.connect(self.save_2d_plots_and_data)

        self._mw.run_stop_2d_alignment_Action.triggered.connect(self.run_stop_2d_alignment)
        self._mw.continue_2d_alignment_Action.triggered.connect(self.continue_stop_2d_alignment)

        # connect the signals:
        # --------------------

        # for fluorescence alignment:
        self._mw.align_2d_fluorescence_optimize_CheckBox.stateChanged.connect(self.optimize_pos_changed)


        # for odmr alignment:
        self._mw.meas_type_fluorescence_RadioButton.toggled.connect(self.set_measurement_type)
        self._mw.meas_type_odmr_RadioButton.toggled.connect(self.set_measurement_type)
        self._mw.meas_type_nuclear_spin_RadioButton.toggled.connect(self.set_measurement_type)
        self.set_measurement_type()

        # for odmr alignment:
        self._mw.align_2d_odmr_low_fit_func_ComboBox.clear()
        self._mw.align_2d_odmr_low_fit_func_ComboBox.addItems(self._magnet_logic.odmr_2d_low_fitfunction_list)
        self._mw.align_2d_odmr_low_fit_func_ComboBox.setCurrentIndex(1)
        self._mw.align_2d_odmr_low_center_freq_DSpinBox.setValue(self._magnet_logic.odmr_2d_low_center_freq)
        self._mw.align_2d_odmr_low_range_freq_DSpinBox.setValue(self._magnet_logic.odmr_2d_low_range_freq)
        self._mw.align_2d_odmr_low_step_freq_DSpinBox.setValue(self._magnet_logic.odmr_2d_low_step_freq)
        self._mw.align_2d_odmr_low_power_DSpinBox.setValue(self._magnet_logic.odmr_2d_low_power)
        self._mw.align_2d_odmr_low_runtime_DSpinBox.setValue(self._magnet_logic.odmr_2d_low_runtime)

        self._mw.align_2d_odmr_high_fit_func_ComboBox.clear()
        self._mw.align_2d_odmr_high_fit_func_ComboBox.addItems(self._magnet_logic.odmr_2d_high_fitfunction_list)
        self._mw.align_2d_odmr_high_fit_func_ComboBox.setCurrentIndex(1)
        self._mw.align_2d_odmr_high_center_freq_DSpinBox.setValue(self._magnet_logic.odmr_2d_high_center_freq)
        self._mw.align_2d_odmr_high_range_freq_DSpinBox.setValue(self._magnet_logic.odmr_2d_high_range_freq)
        self._mw.align_2d_odmr_high_step_freq_DSpinBox.setValue(self._magnet_logic.odmr_2d_high_step_freq)
        self._mw.align_2d_odmr_high_power_DSpinBox.setValue(self._magnet_logic.odmr_2d_high_power)
        self._mw.align_2d_odmr_high_runtime_DSpinBox.setValue(self._magnet_logic.odmr_2d_high_runtime)

        self._mw.align_2d_odmr_save_after_measure_CheckBox.setChecked(self._magnet_logic.odmr_2d_save_after_measure)

        self._mw.odmr_2d_single_trans_CheckBox.stateChanged.connect(self._odmr_single_trans_alignment_changed)

        # peak shift for odmr:
        self._mw.align_2d_axes0_shift_DSpinBox.setValue(self._magnet_logic.odmr_2d_peak_axis0_move_ratio/1e12)
        self._mw.align_2d_axes1_shift_DSpinBox.setValue(self._magnet_logic.odmr_2d_peak_axis1_move_ratio/1e12)



        # for single shot alignment of a nuclear spin:
        self._mw.align_2d_nuclear_rabi_periode_DSpinBox.setValue(self._magnet_logic.nuclear_2d_rabi_periode)
        self._mw.align_2d_nuclear_mw_freq_DSpinBox.setValue(self._magnet_logic.nuclear_2d_mw_freq)
        self._mw.align_2d_nuclear_mw_channel_SpinBox.setValue(self._magnet_logic.nuclear_2d_mw_channel)
        self._mw.align_2d_nuclear_mw_power_DSpinBox.setValue(self._magnet_logic.nuclear_2d_mw_power)
        self._mw.align_2d_nuclear_laser_time_DSpinBox.setValue(self._magnet_logic.nuclear_2d_laser_time)
        self._mw.align_2d_nuclear_laser_channel_SpinBox.setValue(self._magnet_logic.nuclear_2d_laser_channel)
        self._mw.align_2d_nuclear_detect_channel_SpinBox.setValue(self._magnet_logic.nuclear_2d_detect_channel)
        self._mw.align_2d_nuclear_idle_time_DSpinBox.setValue(self._magnet_logic.nuclear_2d_idle_time)
        self._mw.align_2d_nuclear_reps_within_ssr_SpinBox.setValue(self._magnet_logic.nuclear_2d_reps_within_ssr)
        self._mw.align_2d_nuclear_num_of_ssr_SpinBox.setValue(self._magnet_logic.nuclear_2d_num_ssr)

    def _activate_magnet_settings(self, e):
        """ Activate magnet settings.

        @param object e: Fysom.event object from Fysom class. A more detailed
                         explanation can be found in the method initUI.
        """
        self._ms = MagnetSettingsWindow()
        self._ms.accepted.connect(self.update_magnet_settings)
        self._ms.rejected.connect(self.keep_former_magnet_settings)
        self._ms.ButtonBox.button(QtWidgets.QDialogButtonBox.Apply).clicked.connect(self.update_magnet_settings)

        self.keep_former_magnet_settings()

    def on_deactivate(self, e=None):
        """ Deactivate the module properly.

        @param object e: Fysom.event object from Fysom class. A more detailed
                         explanation can be found in the method initUI.
        """
        self._statusVariables['measurement_type'] = self.measurement_type
        self._statusVariables['alignment_2d_cb_GraphicsView_text'] =  self._mw.alignment_2d_cb_GraphicsView.plotItem.axes['right']['item'].labelText
        self._statusVariables['alignment_2d_cb_GraphicsView_units'] =  self._mw.alignment_2d_cb_GraphicsView.plotItem.axes['right']['item'].labelUnits

        #FIXME: save that in the logic
        self._statusVariables['align_2d_axes0_range_DSpinBox'] = self._mw.align_2d_axes0_range_DSpinBox.value()
        self._statusVariables['align_2d_axes0_step_DSpinBox'] = self._mw.align_2d_axes0_step_DSpinBox.value()
        self._statusVariables['align_2d_axes0_vel_DSpinBox'] = self._mw.align_2d_axes0_vel_DSpinBox.value()
        self._statusVariables['align_2d_axes1_range_DSpinBox'] = self._mw.align_2d_axes1_range_DSpinBox.value()
        self._statusVariables['align_2d_axes1_step_DSpinBox'] = self._mw.align_2d_axes1_step_DSpinBox.value()
        self._statusVariables['align_2d_axes1_vel_DSpinBox'] = self._mw.align_2d_axes1_vel_DSpinBox.value()

        self._mw.close()

    def show(self):
        """Make window visible and put it above all other windows. """
        QtWidgets.QMainWindow.show(self._mw)
        self._mw.activateWindow()
        self._mw.raise_()


    def set_default_view_main_window(self):
        """ Establish the default dock Widget configuration. """

        # connect all widgets to the main Window
        self._mw.curr_pos_DockWidget.setFloating(False)
        self._mw.move_rel_DockWidget.setFloating(False)
        self._mw.move_abs_DockWidget.setFloating(False)
        self._mw.alignment_DockWidget.setFloating(False)

        # QtCore.Qt.LeftDockWidgetArea        0x1
        # QtCore.Qt.RightDockWidgetArea       0x2
        # QtCore.Qt.TopDockWidgetArea         0x4
        # QtCore.Qt.BottomDockWidgetArea      0x8
        # QtCore.Qt.AllDockWidgetAreas        DockWidgetArea_Mask
        # QtCore.Qt.NoDockWidgetArea          0

        # align the widget
        self._mw.addDockWidget(QtCore.Qt.DockWidgetArea(1),
                               self._mw.curr_pos_DockWidget)
        self._mw.addDockWidget(QtCore.Qt.DockWidgetArea(1),
                               self._mw.move_rel_DockWidget)
        self._mw.addDockWidget(QtCore.Qt.DockWidgetArea(1),
                               self._mw.move_abs_DockWidget)

        self._mw.addDockWidget(QtCore.Qt.DockWidgetArea(2),
                               self._mw.alignment_DockWidget)

    def open_magnet_settings(self):
        """ This method opens the settings menu. """
        self._ms.exec_()

    def update_magnet_settings(self):
        """ Apply the set configuration in the Settings Window. """

        if self._ms.interactive_mode_CheckBox.isChecked():
            self._interactive_mode = True
        else:
            self._interactive_mode = False

    def keep_former_magnet_settings(self):

        self._ms.interactive_mode_CheckBox.setChecked(self._interactive_mode)

    def _create_meas_type_RadioButtons(self):
        """ Create the measurement Buttons for the desired measurements:

        @return:
        """

        self._mw.alignment_2d_ButtonGroup = QtGui.QButtonGroup(self._mw)

        self._mw.meas_type_fluorescence_RadioButton = QtGui.QRadioButton(parent=self._mw)
        self._mw.alignment_2d_ButtonGroup.addButton(self._mw.meas_type_fluorescence_RadioButton)
        self._mw.alignment_2d_ToolBar.addWidget(self._mw.meas_type_fluorescence_RadioButton)
        self._mw.meas_type_fluorescence_RadioButton.setText('Fluorescence')

        self._mw.meas_type_odmr_RadioButton = QtGui.QRadioButton(parent=self._mw)
        self._mw.alignment_2d_ButtonGroup.addButton(self._mw.meas_type_odmr_RadioButton)
        self._mw.alignment_2d_ToolBar.addWidget(self._mw.meas_type_odmr_RadioButton)
        self._mw.meas_type_odmr_RadioButton.setText('ODMR')

        self._mw.meas_type_nuclear_spin_RadioButton = QtGui.QRadioButton(parent=self._mw)
        self._mw.alignment_2d_ButtonGroup.addButton(self._mw.meas_type_nuclear_spin_RadioButton)
        self._mw.alignment_2d_ToolBar.addWidget(self._mw.meas_type_nuclear_spin_RadioButton)
        self._mw.meas_type_nuclear_spin_RadioButton.setText('Nuclear Spin')

        self._mw.meas_type_fluorescence_RadioButton.setChecked(True)


    def _create_axis_pos_disp(self):
        """ Create the axis position display.

        The generic variable name for a created QLable is:
            curr_pos_axis{0}_Label
        The generic variable name for a created ScienDSpinBox is:
            curr_pos_axis{0}_ScienDSpinBox
        where in {0} the name of the axis will be inserted.

        DO NOT CALL THESE VARIABLES DIRECTLY! USE THE DEDICATED METHOD INSTEAD!
        Use the method get_ref_curr_pos_ScienDSpinBox with the appropriated
        label, otherwise you will break the generality.
        """

        constraints = self._magnet_logic.get_hardware_constraints()

        # set the parameters in the curr_pos_DockWidget:
        for index, axis_label in enumerate(constraints):

            # Set the QLabel according to the grid
            # this is the name prototype for the label of current position display
            label_var_name = 'curr_pos_axis{0}_Label'.format(axis_label)
<<<<<<< HEAD

            setattr(self._mw, label_var_name, QtGui.QLabel(self._mw.curr_pos_DockWidgetContents))
=======
            setattr(self._mw, label_var_name, QtWidgets.QLabel(self._mw.curr_pos_DockWidgetContents))
>>>>>>> a55e8669
            label_var = getattr(self._mw, label_var_name)
            label_var.setObjectName(label_var_name)
            label_var.setText('{0}'.format(axis_label))
            self._mw.curr_pos_GridLayout.addWidget(label_var, index, 0, 1, 1)

            # Set the ScienDSpinBox according to the grid
            # this is the name prototype for the current position display
<<<<<<< HEAD
            dspinbox_ref_name = 'curr_pos_axis{0}_ScienDSpinBox'.format(axis_label)

            setattr(self._mw, dspinbox_ref_name, ScienDSpinBox(parent=self._mw.curr_pos_DockWidgetContents))
=======
            dspinbox_ref_name = 'curr_pos_axis{0}_DoubleSpinBox'.format(axis_label)
            setattr(self._mw, dspinbox_ref_name, QtWidgets.QDoubleSpinBox(self._mw.curr_pos_DockWidgetContents))
>>>>>>> a55e8669
            dspinbox_ref = getattr(self._mw, dspinbox_ref_name)
            dspinbox_ref.setObjectName(dspinbox_ref_name)
            dspinbox_ref.setReadOnly(True)
            dspinbox_ref.setButtonSymbols(QtWidgets.QAbstractSpinBox.NoButtons)
            dspinbox_ref.setMaximum(np.inf)
            dspinbox_ref.setMinimum(-np.inf)

            # in the ScienDSpinBox the decimals are actually the number of
            # significant digits, therefore set them here by default:
            dspinbox_ref.setDecimals(5)
            dspinbox_ref.setOpts(minStep=constraints[axis_label]['pos_step'])
            dspinbox_ref.setSingleStep(0.001)
            dspinbox_ref.setSuffix(constraints[axis_label]['unit'])

            self._mw.curr_pos_GridLayout.addWidget(dspinbox_ref, index, 1, 1, 1)

        extension = len(constraints)
        self._mw.curr_pos_GridLayout.addWidget(self._mw.curr_pos_get_pos_PushButton, 0, 2, extension, 1)
        self._mw.curr_pos_GridLayout.addWidget(self._mw.curr_pos_stop_PushButton, 0, 3, extension, 1)
        self._mw.curr_pos_get_pos_PushButton.clicked.connect(self.update_pos)
        self._mw.curr_pos_stop_PushButton.clicked.connect(self.stop_movement)

    def _create_move_rel_control(self):
        """ Create all the gui elements to control a relative movement.

        The generic variable name for a created QLable is:
            move_rel_axis_{0}_Label
        The generic variable name for a created ScienDSpinBox is:
            move_rel_axis_{0}_ScienDSpinBox
        The generic variable name for a created QPushButton in negative dir is:
            move_rel_axis_{0}_m_PushButton
        The generic variable name for a created QPushButton in positive dir is:
            move_rel_axis_{0}_p_PushButton

        DO NOT CALL THESE VARIABLES DIRECTLY! USE THE DEDICATED METHOD INSTEAD!
        Use the method get_ref_move_rel_ScienDSpinBox with the appropriated
        label, otherwise you will break the generality.
        """

        constraints = self._magnet_logic.get_hardware_constraints()

        # set the axis_labels in the curr_pos_DockWidget:
        for index, axis_label in enumerate(constraints):

            label_var_name = 'move_rel_axis_{0}_Label'.format(axis_label)
            setattr(self._mw, label_var_name, QtWidgets.QLabel(self._mw.move_rel_DockWidgetContents))
            label_var = getattr(self._mw, label_var_name) # get the reference
            label_var.setObjectName(label_var_name) # set axis_label for the label
            label_var.setText('{0}'.format(axis_label))
            # add the label to the grid:
            self._mw.move_rel_GridLayout.addWidget(label_var, index, 0, 1, 1)

            # Set the ScienDSpinBox according to the grid
            # this is the name prototype for the relative movement display
<<<<<<< HEAD
            dspinbox_ref_name = 'move_rel_axis_{0}_ScienDSpinBox'.format(axis_label)
            setattr(self._mw, dspinbox_ref_name, ScienDSpinBox(parent=self._mw.move_rel_DockWidgetContents))
=======
            dspinbox_ref_name = 'move_rel_axis_{0}_DoubleSpinBox'.format(axis_label)
            setattr(self._mw, dspinbox_ref_name, QtWidgets.QDoubleSpinBox(self._mw.move_rel_DockWidgetContents))
>>>>>>> a55e8669
            dspinbox_ref = getattr(self._mw, dspinbox_ref_name)
            dspinbox_ref.setObjectName(dspinbox_ref_name)
#            dspinbox_ref.setButtonSymbols(QtGui.QAbstractSpinBox.NoButtons)

            dspinbox_ref.setMaximum(constraints[axis_label]['pos_max'])
            dspinbox_ref.setMinimum(constraints[axis_label]['pos_min'])

            # in the ScienDSpinBox the decimals are actually the number of
            # significant digits, therefore set them here by default:
            dspinbox_ref.setDecimals(5)
            dspinbox_ref.setOpts(minStep=constraints[axis_label]['pos_step'])
            dspinbox_ref.setSingleStep(0.001)
            dspinbox_ref.setSuffix(constraints[axis_label]['unit'])

            self._mw.move_rel_GridLayout.addWidget(dspinbox_ref, index, 1, 1, 1)


            # this is the name prototype for the relative movement minus button
            func_name = 'move_rel_axis_{0}_m'.format(axis_label)
            # create a method and assign it as attribute:
            setattr(self, func_name, self._function_builder_move_rel(func_name,axis_label,-1) )
            move_rel_m_ref =  getattr(self, func_name)  # get the reference

            # the change of the PushButton is connected to the previous method.
            button_var_name = 'move_rel_axis_{0}_m_PushButton'.format(axis_label)
            setattr(self._mw, button_var_name, QtWidgets.QPushButton(self._mw.move_rel_DockWidgetContents))
            button_var = getattr(self._mw, button_var_name)
            button_var.setObjectName(button_var_name)
            button_var.setText('-')
            button_var.clicked.connect(move_rel_m_ref, type=QtCore.Qt.QueuedConnection)
            self._mw.move_rel_GridLayout.addWidget(button_var, index, 2, 1, 1)

            # this is the name prototype for the relative movement plus button
            func_name = 'move_rel_axis_{0}_p'.format(axis_label)
            setattr(self, func_name, self._function_builder_move_rel(func_name,axis_label,1) )
            move_rel_p_ref = getattr(self, func_name)

            # the change of the PushButton is connected to the previous method.
            button_var_name = 'move_rel_axis_{0}_p_PushButton'.format(axis_label)
            setattr(self._mw, button_var_name, QtWidgets.QPushButton(self._mw.move_rel_DockWidgetContents))
            button_var = getattr(self._mw, button_var_name)
            button_var.setObjectName(button_var_name)
            button_var.setText('+')
            button_var.clicked.connect(move_rel_p_ref, type=QtCore.Qt.QueuedConnection)
            self._mw.move_rel_GridLayout.addWidget(button_var, index, 3, 1, 1)

    def _create_move_abs_control(self):
        """ Create all the GUI elements to control a relative movement.

        The generic variable name for a created QLable is:
            move_abs_axis_{0}_Label
        The generic variable name for a created QLable is:
            move_abs_axis_{0}_Slider
        The generic variable name for a created ScienDSpinBox is:
            move_abs_axis_{0}_ScienDSpinBox
        The generic variable name for a created QPushButton for move is:
            move_abs_PushButton

        These methods should not be called:
        The generic variable name for a update method for the ScienDSpinBox:
            _update_move_abs_{0}_dspinbox
        The generic variable name for a update method for the QSlider:
            _update_move_abs_{0}_slider

        DO NOT CALL THESE VARIABLES DIRECTLY! USE THE DEDICATED METHOD INSTEAD!
        Use the method get_ref_move_abs_ScienDSpinBox with the appropriated
        label, otherwise you will break the generality.
        """

        constraints = self._magnet_logic.get_hardware_constraints()

        for index, axis_label in enumerate(constraints):

            label_var_name = 'move_abs_axis_{0}_Label'.format(axis_label)
            setattr(self._mw, label_var_name, QtWidgets.QLabel(self._mw.move_abs_DockWidgetContents))
            label_var = getattr(self._mw, label_var_name) # get the reference
            # set axis_label for the label:
            label_var.setObjectName(label_var_name)
            label_var.setText(axis_label)

            # make the steps of the splider as a multiple of 10
            # smallest_step_slider = 10**int(np.log10(constraints[axis_label]['pos_step']) -1)
            smallest_step_slider = constraints[axis_label]['pos_step']

            # add the label to the grid:
            self._mw.move_abs_GridLayout.addWidget(label_var, index, 0, 1, 1)

            # Set the ScienDSpinBox according to the grid
            # this is the name prototype for the relative movement display
            slider_obj_name = 'move_abs_axis_{0}_Slider'.format(axis_label)
            setattr(self._mw, slider_obj_name, QtWidgets.QSlider(self._mw.move_abs_DockWidgetContents))
            slider_obj = getattr(self._mw, slider_obj_name)
            slider_obj.setObjectName(slider_obj_name)
            slider_obj.setOrientation(QtCore.Qt.Horizontal)
#            dspinbox_ref.setButtonSymbols(QtGui.QAbstractSpinBox.NoButtons)

            max_val = abs(constraints[axis_label]['pos_max'] - constraints[axis_label]['pos_min'])

            # set the step size of the slider to a fixed resolution, that
            # prevents really ugly rounding error behaviours in display.
            # Set precision to nanometer scale, which is actually never reached.
            max_steps = int(max_val/smallest_step_slider)


            slider_obj.setMaximum(max_steps)
            slider_obj.setMinimum(0)
            #TODO: set the decimals also from the constraints!
#            slider_obj.setDecimals(3)
            slider_obj.setSingleStep(1)
            # slider_obj.setEnabled(False)

            self._mw.move_abs_GridLayout.addWidget(slider_obj, index, 1, 1, 1)

            # Set the ScienDSpinBox according to the grid
            # this is the name prototype for the relative movement display
<<<<<<< HEAD
            dspinbox_ref_name = 'move_abs_axis_{0}_ScienDSpinBox'.format(axis_label)
            setattr(self._mw, dspinbox_ref_name, ScienDSpinBox(parent=self._mw.move_abs_DockWidgetContents))
=======
            dspinbox_ref_name = 'move_abs_axis_{0}_DoubleSpinBox'.format(axis_label)
            setattr(self._mw, dspinbox_ref_name, QtWidgets.QDoubleSpinBox(self._mw.move_abs_DockWidgetContents))
>>>>>>> a55e8669
            dspinbox_ref = getattr(self._mw, dspinbox_ref_name)
            dspinbox_ref.setObjectName(dspinbox_ref_name)
#            dspinbox_ref.setButtonSymbols(QtGui.QAbstractSpinBox.NoButtons)

            dspinbox_ref.setMaximum(constraints[axis_label]['pos_max'])
            dspinbox_ref.setMinimum(constraints[axis_label]['pos_min'])

            # in the ScienDSpinBox the decimals are actually the number of
            # significant digits, therefore set them here by default:
            dspinbox_ref.setDecimals(5)
            dspinbox_ref.setOpts(minStep=constraints[axis_label]['pos_step'])
            dspinbox_ref.setSingleStep(0.001)
            dspinbox_ref.setSuffix(constraints[axis_label]['unit'])

            # set the horizontal size to 100 pixel:
            dspinbox_ref.setMaximumSize(QtCore.QSize(80, 16777215))

            self._mw.move_abs_GridLayout.addWidget(dspinbox_ref, index, 2, 1, 1)

            # build a function to change the dspinbox value and connect a
            # slidermove event to it:
            func_name = '_update_move_abs_{0}_dspinbox'.format(axis_label)
            setattr(self, func_name, self._function_builder_update_viewbox(func_name, axis_label, dspinbox_ref))
            update_func_dspinbox_ref = getattr(self, func_name)
            slider_obj.valueChanged.connect(update_func_dspinbox_ref)

            # build a function to change the slider value and connect a
            # spinbox value change event to it:
            func_name = '_update_move_abs_{0}_slider'.format(axis_label)
            setattr(self, func_name, self._function_builder_update_slider(func_name, axis_label, slider_obj))
            update_func_slider_ref = getattr(self, func_name)
            # dspinbox_ref.valueChanged.connect(update_func_slider_ref)

            # the editingFinished idea has to be implemented properly at first:
            dspinbox_ref.editingFinished.connect(update_func_slider_ref)

        extension = len(constraints)
        self._mw.move_abs_GridLayout.addWidget(self._mw.move_abs_PushButton, 0, 3, extension, 1)
        self._mw.move_abs_PushButton.clicked.connect(self.move_abs)

    def _function_builder_move_rel(self, func_name, axis_label, direction):
        """ Create a function/method, which gots executed for pressing move_rel.

        @param str func_name: name how the function should be called.
        @param str axis_label: label of the axis you want to create a control
                               function for.
        @param int direction: either 1 or -1 depending on the relative movement.
        @return: function with name func_name

        A routine to construct a method on the fly and attach it as attribute
        to the object, so that it can be used or so that other signals can be
        connected to it. That means the return value is already fixed for a
        function name.
        """

        def func_dummy_name():
            self.move_rel(axis_label, direction)

        func_dummy_name.__name__ = func_name
        return func_dummy_name

        # create the signals for the push buttons and connect them to the move
        # rel method in the Logic

    def _function_builder_update_viewbox(self, func_name, axis_label,
                                         ref_dspinbox):
        """ Create a function/method, which gots executed for pressing move_rel.

        @param str func_name: name how the function should be called.
        @param str axis_label: label of the axis you want to create a control
                               function for.
        @param object ref_dspinbox: a reference to the dspinbox object, which
                                    will actually apply the changed within the
                                    created method.

        @return: function with name func_name

        A routine to construct a method on the fly and attach it as attribute
        to the object, so that it can be used or so that other signals can be
        connected to it. The connection of a signal to this method must appear
        outside of the present function.
        """

        def func_dummy_name(slider_val):
            """
            @param int slider_val: The current value of the slider, will be an
                                   integer value between
                                       [0,(pos_max - pos_min)/pos_step]
                                   of the corresponding axis label.
                                   Now convert this value back to a viewbox
                                   value like:
                                       pos_min + slider_step*pos_step
            """

            constraints = self._magnet_logic.get_hardware_constraints()
            # set the resolution of the slider to nanometer precision, that is
            # better for the display behaviour. In the end, that will just make
            # everything smoother but not actually affect the displayed number:

            # max_step_slider = 10**int(np.log10(constraints[axis_label]['pos_step']) -1)
            max_step_slider = constraints[axis_label]['pos_step']

            actual_pos = (constraints[axis_label]['pos_min'] + slider_val * max_step_slider)
            ref_dspinbox.setValue(actual_pos)

        func_dummy_name.__name__ = func_name
        return func_dummy_name

    def _function_builder_update_slider(self, func_name, axis_label, ref_slider):
        """ Create a function/method, which gots executed for pressing move_rel.

        Create a function/method, which gots executed for pressing move_rel.

        @param str func_name: name how the function should be called.
        @param str axis_label: label of the axis you want to create a control
                               function for.
        @param object ref_slider: a reference to the slider object, which
                                  will actually apply the changed within the
                                  created method.

        @return: function with name func_name

        A routine to construct a method on the fly and attach it as attribute
        to the object, so that it can be used or so that other signals can be
        connected to it. The connection of a signal to this method must appear
        outside of the present function.
        """

        def func_dummy_name():
            """
            @param int slider_step: The current value of the slider, will be an
                                    integer value between
                                        [0,(pos_max - pos_min)/pos_step]
                                    of the corresponding axis label.
                                    Now convert this value back to a viewbox
                                    value like:
                                        pos_min + slider_step*pos_step
            """

            dspinbox_obj = self.get_ref_move_abs_ScienDSpinBox(axis_label)
            viewbox_val = dspinbox_obj.value()

            constraints = self._magnet_logic.get_hardware_constraints()
            # set the resolution of the slider to nanometer precision, that is
            # better for the display behaviour. In the end, that will just make
            # everything smoother but not actually affect the displayed number:

            # max_step_slider = 10**int(np.log10(constraints[axis_label]['pos_step']) -1)
            max_step_slider = constraints[axis_label]['pos_step']

            slider_val = abs(viewbox_val - constraints[axis_label]['pos_min'])/max_step_slider
            ref_slider.setValue(slider_val)

        func_dummy_name.__name__ = func_name
        return func_dummy_name

        # create the signals for the push buttons and connect them to the move
        # rel method in the Logic

    def move_rel(self, axis_label, direction):
        """ Move relative by the axis with given label an direction.

        @param str axis_label: tells which axis should move.
        @param int direction: either 1 or -1 depending on the relative movement.

        That method get called from methods, which are created on the fly at
        runtime during the activation of that module (basically from the
        methods with the generic name move_rel_axis_{0}_p or
        move_rel_axis_{0}_m with the appropriate label).
        """
        constraints = self._magnet_logic.get_hardware_constraints()
        dspinbox = self.get_ref_move_rel_ScienDSpinBox(axis_label)

        movement = dspinbox.value() * direction

        self._magnet_logic.move_rel({axis_label: movement})
        # if self._interactive_mode:
        #     self.update_pos()

    def move_abs(self, param_dict=None):
        """ Perform an absolute movement.

        @param param_dict: with {<axis_label>:<position>}, can of course
                           contain many entries of the same kind.

        Basically all the axis can be controlled at the same time.
        """

        if (param_dict is not None) and (type(param_dict) is not bool):
            self._magnet_logic.move_abs(param_dict)
        else:
            constraints = self._magnet_logic.get_hardware_constraints()

            # create the move_abs dict
            move_abs = {}
            for label in constraints:
                move_abs[label] = self.get_ref_move_abs_ScienDSpinBox(label).value()

            self._magnet_logic.move_abs(move_abs)

        # if self._interactive_mode:
        #     self.update_pos()


    def get_ref_curr_pos_ScienDSpinBox(self, label):
        """ Get the reference to the double spin box for the passed label. """

        dspinbox_name = 'curr_pos_axis{0}_ScienDSpinBox'.format(label)
        dspinbox_ref = getattr(self._mw, dspinbox_name)
        return dspinbox_ref

    def get_ref_move_rel_ScienDSpinBox(self, label):
        """ Get the reference to the double spin box for the passed label. """

        dspinbox_name = 'move_rel_axis_{0}_ScienDSpinBox'.format(label)
        dspinbox_ref = getattr(self._mw, dspinbox_name)
        return dspinbox_ref

    def get_ref_move_abs_ScienDSpinBox(self, label):
        """ Get the reference to the double spin box for the passed label. """

        dspinbox_name = 'move_abs_axis_{0}_ScienDSpinBox'.format(label)
        dspinbox_ref = getattr(self._mw, dspinbox_name)
        return dspinbox_ref

    def get_ref_move_abs_Slider(self, label):
        """ Get the reference to the slider for the passed label. """

        slider_name = 'move_abs_axis_{0}_Slider'.format(label)
        slider_ref = getattr(self._mw, slider_name)
        return slider_ref

    def optimize_pos_changed(self):
        """ Set whether postition should be optimized at each point. """

        state = self._mw.align_2d_fluorescence_optimize_CheckBox.isChecked()
        self._magnet_logic.set_optimize_pos(state)

    def stop_movement(self):
        """ Invokes an immediate stop of the hardware.

        MAKE SURE THAT THE HARDWARE CAN BE CALLED DURING AN ACTION!
        If the parameter _interactive_mode is set to False no stop can be done
        since the device would anyway not respond to a method call.
        """

        if self._interactive_mode:
            self._magnet_logic.stop_movement()
        else:
            self.log.warning('Movement cannot be stopped during a movement '
                    'anyway! Set the interactive mode to True in the Magnet '
                    'Settings! Otherwise this method is useless.')

    def update_pos(self, param_list=None):
        """ Update the current position.

        @param list param_list: optional, if specific positions needed to be
                                updated.

        If no value is passed, the current position is retrieved from the
        logic and the display is changed.
        """
        constraints = self._magnet_logic.get_hardware_constraints()
        curr_pos =  self._magnet_logic.get_pos()

        if (param_list is not None) and (type(param_list) is not bool):
            param_list = list(param_list)
            # param_list =list(param_list) # convert for safety to a list
            curr_pos =  self._magnet_logic.get_pos(param_list)

        for axis_label in curr_pos:
            # update the values of the current position viewboxes:
            dspinbox_pos_ref = self.get_ref_curr_pos_ScienDSpinBox(axis_label)

            dspinbox_pos_ref.setValue(curr_pos[axis_label])

            # update the values also of the absolute movement display:
            dspinbox_move_abs_ref = self.get_ref_move_abs_ScienDSpinBox(axis_label)
            dspinbox_move_abs_ref.setValue(curr_pos[axis_label])


    def run_stop_2d_alignment(self, is_checked):
        """ Manage what happens if 2d magnet scan is started/stopped

        @param bool is_checked: state if the current scan, True = started,
                                False = stopped
        """

        if is_checked:
            self.start_2d_alignment_clicked()

        else:
            self.abort_2d_alignment_clicked()

    def _change_display_to_stop_2d_alignment(self):
        """ Changes every display component back to the stopped state. """

        self._mw.run_stop_2d_alignment_Action.blockSignals(True)
        self._mw.run_stop_2d_alignment_Action.setChecked(False)

        self._mw.continue_2d_alignment_Action.blockSignals(True)
        self._mw.continue_2d_alignment_Action.setChecked(False)

        self._mw.run_stop_2d_alignment_Action.blockSignals(False)
        self._mw.continue_2d_alignment_Action.blockSignals(False)

    def start_2d_alignment_clicked(self):
        """ Start the 2d alignment. """

        if self.measurement_type == '2d_fluorescence':
            self._magnet_logic.curr_alignment_method = self.measurement_type

            self._magnet_logic.fluorescence_integration_time = self._mw.align_2d_fluorescence_integrationtime_DSpinBox.value()

            self._mw.alignment_2d_cb_GraphicsView.setLabel('right', 'Fluorescence', units='c/s')

        elif self.measurement_type == '2d_odmr':
            self._magnet_logic.curr_alignment_method = self.measurement_type

            self._magnet_logic.odmr_2d_low_center_freq = self._mw.align_2d_odmr_low_center_freq_DSpinBox.value()
            self._magnet_logic.odmr_2d_low_range_freq = self._mw.align_2d_odmr_low_range_freq_DSpinBox.value()
            self._magnet_logic.odmr_2d_low_step_freq = self._mw.align_2d_odmr_low_step_freq_DSpinBox.value()
            self._magnet_logic.odmr_2d_low_power = self._mw.align_2d_odmr_low_power_DSpinBox.value()
            self._magnet_logic.odmr_2d_low_runtime  = self._mw.align_2d_odmr_low_runtime_DSpinBox.value()
            self._magnet_logic.odmr_2d_low_fitfunction = self._mw.align_2d_odmr_low_fit_func_ComboBox.currentText()

            self._magnet_logic.odmr_2d_high_center_freq = self._mw.align_2d_odmr_high_center_freq_DSpinBox.value()
            self._magnet_logic.odmr_2d_high_range_freq = self._mw.align_2d_odmr_high_range_freq_DSpinBox.value()
            self._magnet_logic.odmr_2d_high_step_freq = self._mw.align_2d_odmr_high_step_freq_DSpinBox.value()
            self._magnet_logic.odmr_2d_high_power = self._mw.align_2d_odmr_high_power_DSpinBox.value()
            self._magnet_logic.odmr_2d_high_runtime = self._mw.align_2d_odmr_high_runtime_DSpinBox.value()
            self._magnet_logic.odmr_2d_high_fitfunction = self._mw.align_2d_odmr_high_fit_func_ComboBox.currentText()

            self._magnet_logic.odmr_2d_peak_axis0_move_ratio = self._mw.align_2d_axes0_shift_DSpinBox.value()*1e12
            self._magnet_logic.odmr_2d_peak_axis1_move_ratio = self._mw.align_2d_axes1_shift_DSpinBox.value()*1e12

            self._magnet_logic.odmr_2d_single_trans = self._mw.odmr_2d_single_trans_CheckBox.isChecked()

            if self._mw.odmr_2d_single_trans_CheckBox.isChecked():
                self._mw.alignment_2d_cb_GraphicsView.setLabel('right', 'ODMR transition contrast', units='%')
            else:
                self._mw.alignment_2d_cb_GraphicsView.setLabel('right', 'Half ODMR splitting', units='Hz')

        elif self.measurement_type == '2d_nuclear':
            self._magnet_logic.curr_alignment_method = self.measurement_type

            # ODMR stuff:
            self._magnet_logic.odmr_2d_low_center_freq = self._mw.align_2d_odmr_low_center_freq_DSpinBox.value()*1e6
            self._magnet_logic.odmr_2d_low_step_freq = self._mw.align_2d_odmr_low_step_freq_DSpinBox.value()*1e6
            self._magnet_logic.odmr_2d_low_range_freq = self._mw.align_2d_odmr_low_range_freq_DSpinBox.value()*1e6
            self._magnet_logic.odmr_2d_low_power = self._mw.align_2d_odmr_low_power_DSpinBox.value()
            self._magnet_logic.odmr_2d_low_runtime  = self._mw.align_2d_odmr_low_runtime_DSpinBox.value()
            self._magnet_logic.odmr_2d_low_fitfunction = self._mw.align_2d_odmr_low_fit_func_ComboBox.currentText()

            self._magnet_logic.odmr_2d_peak_axis0_move_ratio = self._mw.align_2d_axes0_shift_DSpinBox.value()*1e12
            self._magnet_logic.odmr_2d_peak_axis1_move_ratio = self._mw.align_2d_axes1_shift_DSpinBox.value()*1e12

            self._magnet_logic.odmr_2d_single_trans = self._mw.odmr_2d_single_trans_CheckBox.isChecked()

            # nuclear ops:
            self._magnet_logic.nuclear_2d_rabi_periode = self._mw.align_2d_nuclear_rabi_periode_DSpinBox.value()*1e-9
            self._magnet_logic.nuclear_2d_mw_freq = self._mw.align_2d_nuclear_mw_freq_DSpinBox.value()*1e6
            self._magnet_logic.nuclear_2d_mw_channel = self._mw.align_2d_nuclear_mw_channel_SpinBox.value()
            self._magnet_logic.nuclear_2d_mw_power = self._mw.align_2d_nuclear_mw_power_DSpinBox.value()
            self._magnet_logic.nuclear_2d_laser_time = self._mw.align_2d_nuclear_laser_time_DSpinBox.value()
            self._magnet_logic.nuclear_2d_laser_channel = self._mw.align_2d_nuclear_laser_channel_SpinBox.value()
            self._magnet_logic.nuclear_2d_detect_channel = self._mw.align_2d_nuclear_detect_channel_SpinBox.value()
            self._magnet_logic.nuclear_2d_idle_time = self._mw.align_2d_nuclear_idle_time_DSpinBox.value()
            self._magnet_logic.nuclear_2d_reps_within_ssr = self._mw.align_2d_nuclear_reps_within_ssr_SpinBox.value()
            self._magnet_logic.nuclear_2d_num_ssr = self._mw.align_2d_nuclear_num_of_ssr_SpinBox.value()

            self._mw.alignment_2d_cb_GraphicsView.setLabel('right', 'Single shot readout fidelity', units='%')


        constraints = self._magnet_logic.get_hardware_constraints()

        axis0_name = self._mw.align_2d_axes0_name_ComboBox.currentText()
        axis0_range = self._mw.align_2d_axes0_range_DSpinBox.value()
        axis0_step = self._mw.align_2d_axes0_step_DSpinBox.value()

        axis1_name = self._mw.align_2d_axes1_name_ComboBox.currentText()
        axis1_range = self._mw.align_2d_axes1_range_DSpinBox.value()
        axis1_step = self._mw.align_2d_axes1_step_DSpinBox.value()

        if axis0_name == axis1_name:
            self.log.error('Fluorescence Alignment cannot be started since the '
                        'same axis with name "{0}" was chosen for axis0 and '
                        'axis1!\n'
                        'Alignment will not be started. Change the '
                        'settings!'.format(axis0_name))
            return

        if self._mw.align_2d_axis0_set_vel_CheckBox.isChecked():
            axis0_vel = self._mw.align_2d_axes0_vel_DSpinBox.value()
        else:
            axis0_vel = None

        if self._mw.align_2d_axis1_set_vel_CheckBox.isChecked():
            axis1_vel = self._mw.align_2d_axes1_vel_DSpinBox.value()
        else:
            axis1_vel = None

        self._magnet_logic.start_2d_alignment(axis0_name=axis0_name, axis0_range=axis0_range,
                                              axis0_step=axis0_step, axis1_name=axis1_name,
                                              axis1_range=axis1_range,axis1_step=axis1_step,
                                              axis0_vel=axis0_vel, axis1_vel=axis1_vel,
                                              continue_meas=self._continue_2d_fluorescence_alignment)

        self._continue_2d_fluorescence_alignment = False

    def continue_stop_2d_alignment(self, is_checked):
        """ Manage what happens if 2d magnet scan is continued/stopped

        @param bool is_checked: state if the current scan, True = continue,
                                False = stopped
        """

        if is_checked:
            self.continue_2d_alignment_clicked()
        else:
            self.abort_2d_alignment_clicked()


    def continue_2d_alignment_clicked(self):

        self._continue_2d_fluorescence_alignment = True
        self.start_2d_alignment_clicked()


    def abort_2d_alignment_clicked(self):
        """ Stops the current Fluorescence alignment. """

        self._change_display_to_stop_2d_alignment()
        self._magnet_logic.stop_alignment()

    def _update_limits_axis0(self):
        """ Whenever a new axis name was chosen in axis0 config, the limits of the
            viewboxes will be adjusted.
        """

        constraints = self._magnet_logic.get_hardware_constraints()
        axis0_name = self._mw.align_2d_axes0_name_ComboBox.currentText()

        # set the range constraints:
        self._mw.align_2d_axes0_range_DSpinBox.setMinimum(0)
        self._mw.align_2d_axes0_range_DSpinBox.setMaximum(constraints[axis0_name]['pos_max'])
        self._mw.align_2d_axes0_range_DSpinBox.setSingleStep(constraints[axis0_name]['pos_step'])
        # self._mw.align_2d_axes0_range_DSpinBox.setDecimals(5)
        self._mw.align_2d_axes0_range_DSpinBox.setSuffix(constraints[axis0_name]['unit'])

        # set the step constraints:
        self._mw.align_2d_axes0_step_DSpinBox.setMinimum(0)
        self._mw.align_2d_axes0_step_DSpinBox.setMaximum(constraints[axis0_name]['pos_max'])
        self._mw.align_2d_axes0_step_DSpinBox.setSingleStep(constraints[axis0_name]['pos_step'])
        # self._mw.align_2d_axes0_step_DSpinBox.setDecimals(5)
        self._mw.align_2d_axes0_step_DSpinBox.setSuffix(constraints[axis0_name]['unit'])

        # set the velocity constraints:
        self._mw.align_2d_axes0_vel_DSpinBox.setMinimum(constraints[axis0_name]['vel_min'])
        self._mw.align_2d_axes0_vel_DSpinBox.setMaximum(constraints[axis0_name]['vel_max'])
        self._mw.align_2d_axes0_vel_DSpinBox.setSingleStep(constraints[axis0_name]['vel_step'])
        # self._mw.align_2d_axes0_vel_DSpinBox.setDecimals(5)
        self._mw.align_2d_axes0_vel_DSpinBox.setSuffix(constraints[axis0_name]['unit']+'/s')

    def _update_limits_axis1(self):
        """ Whenever a new axis name was chosen in axis0 config, the limits of the
            viewboxes will be adjusted.
        """

        constraints = self._magnet_logic.get_hardware_constraints()
        axis1_name = self._mw.align_2d_axes1_name_ComboBox.currentText()

        self._mw.align_2d_axes1_range_DSpinBox.setMinimum(0)
        self._mw.align_2d_axes1_range_DSpinBox.setMaximum(constraints[axis1_name]['pos_max'])
        self._mw.align_2d_axes1_range_DSpinBox.setSingleStep(constraints[axis1_name]['pos_step'])
        # self._mw.align_2d_axes1_range_DSpinBox.setDecimals(5)
        self._mw.align_2d_axes1_range_DSpinBox.setSuffix(constraints[axis1_name]['unit'])

        self._mw.align_2d_axes1_step_DSpinBox.setMinimum(0)
        self._mw.align_2d_axes1_step_DSpinBox.setMaximum(constraints[axis1_name]['pos_max'])
        self._mw.align_2d_axes1_step_DSpinBox.setSingleStep(constraints[axis1_name]['pos_step'])
        # self._mw.align_2d_axes1_step_DSpinBox.setDecimals(5)
        self._mw.align_2d_axes1_step_DSpinBox.setSuffix(constraints[axis1_name]['unit'])

        self._mw.align_2d_axes1_vel_DSpinBox.setMinimum(constraints[axis1_name]['vel_min'])
        self._mw.align_2d_axes1_vel_DSpinBox.setMaximum(constraints[axis1_name]['vel_max'])
        self._mw.align_2d_axes1_vel_DSpinBox.setSingleStep(constraints[axis1_name]['vel_step'])
        # self._mw.align_2d_axes1_vel_DSpinBox.setDecimals(5)
        self._mw.align_2d_axes1_vel_DSpinBox.setSuffix(constraints[axis1_name]['unit']+'/s')

    def _set_vel_display_axis0(self):
        """ Set the visibility of the velocity display for axis 0. """

        if self._mw.align_2d_axis0_set_vel_CheckBox.isChecked():
            self._mw.align_2d_axes0_vel_DSpinBox.setVisible(True)
        else:
            self._mw.align_2d_axes0_vel_DSpinBox.setVisible(False)

    def _set_vel_display_axis1(self):
        """ Set the visibility of the velocity display for axis 1. """

        if self._mw.align_2d_axis1_set_vel_CheckBox.isChecked():
            self._mw.align_2d_axes1_vel_DSpinBox.setVisible(True)
        else:
            self._mw.align_2d_axes1_vel_DSpinBox.setVisible(False)

    def _update_2d_graph_axis(self):

        constraints = self._magnet_logic.get_hardware_constraints()

        axis0_name = self._mw.align_2d_axes0_name_ComboBox.currentText()
        axis0_unit = constraints[axis0_name]['unit']
        axis1_name = self._mw.align_2d_axes1_name_ComboBox.currentText()
        axis1_unit = constraints[axis1_name]['unit']

        axis0_array, axis1_array = self._magnet_logic.get_2d_axis_arrays()

        self._2d_alignment_ImageItem.setRect(QtCore.QRectF(axis0_array[0],
                                                           axis1_array[0],
                                                           axis0_array[-1]-axis0_array[0],
                                                           axis1_array[-1]-axis1_array[0],))

        self._mw.alignment_2d_GraphicsView.setLabel('bottom', 'Absolute Position, Axis0: ' + axis0_name, units=axis0_unit)
        self._mw.alignment_2d_GraphicsView.setLabel('left', 'Absolute Position, Axis1: '+ axis1_name, units=axis1_unit)

    def _update_2d_graph_cb(self):
        """ Update the colorbar to a new scaling.

        That function alters the color scaling of the colorbar next to the main
        picture.
        """

        # If "Centiles" is checked, adjust colour scaling automatically to
        # centiles. Otherwise, take user-defined values.

        if self._mw.alignment_2d_centiles_RadioButton.isChecked():

            low_centile = self._mw.alignment_2d_cb_low_centiles_DSpinBox.value()
            high_centile = self._mw.alignment_2d_cb_high_centiles_DSpinBox.value()

            if np.isclose(low_centile, 0.0):
                low_centile = 0.0

            # mask the array such that the arrays will be
            masked_image = np.ma.masked_equal(self._2d_alignment_ImageItem.image, 0.0)

            if len(masked_image.compressed()) == 0:
                cb_min = np.percentile(self._2d_alignment_ImageItem.image, low_centile)
                cb_max = np.percentile(self._2d_alignment_ImageItem.image, high_centile)
            else:
                cb_min = np.percentile(masked_image.compressed(), low_centile)
                cb_max = np.percentile(masked_image.compressed(), high_centile)

        else:
            cb_min = self._mw.alignment_2d_cb_min_centiles_DSpinBox.value()
            cb_max = self._mw.alignment_2d_cb_max_centiles_DSpinBox.value()

        self._2d_alignment_cb.refresh_colorbar(cb_min, cb_max)
        self._mw.alignment_2d_cb_GraphicsView.update()

    def _update_2d_graph_data(self):
        """ Refresh the 2D-matrix image. """
        matrix_data = self._magnet_logic.get_2d_data_matrix()

        if self._mw.alignment_2d_centiles_RadioButton.isChecked():

            low_centile = self._mw.alignment_2d_cb_low_centiles_DSpinBox.value()
            high_centile = self._mw.alignment_2d_cb_high_centiles_DSpinBox.value()

            if np.isclose(low_centile, 0.0):
                low_centile = 0.0

            # mask the array in order to mark the values which are zeros with
            # True, the rest with False:
            masked_image = np.ma.masked_equal(matrix_data, 0.0)

            # compress the 2D masked array to a 1D array where the zero values
            # are excluded:
            if len(masked_image.compressed()) == 0:
                cb_min = np.percentile(self._2d_alignment_ImageItem.image, low_centile)
                cb_max = np.percentile(self._2d_alignment_ImageItem.image, high_centile)
            else:
                cb_min = np.percentile(masked_image.compressed(), low_centile)
                cb_max = np.percentile(masked_image.compressed(), high_centile)
        else:
            cb_min = self._mw.alignment_2d_cb_min_centiles_DSpinBox.value()
            cb_max = self._mw.alignment_2d_cb_max_centiles_DSpinBox.value()


        self._2d_alignment_ImageItem.setImage(image=matrix_data,
                                              levels=(cb_min, cb_max))
        self._update_2d_graph_axis()

        self._update_2d_graph_cb()

        # get data from logic


    def save_2d_plots_and_data(self):
        """ Save the sum plot, the scan marix plot and the scan data """
        timestamp = datetime.datetime.now()
        filetag = self._mw.alignment_2d_nametag_LineEdit.text()
        filepath = self._save_logic.get_path_for_module(module_name='Magnet')

        if len(filetag) > 0:
            filename = os.path.join(filepath, '{0}_{1}_Magnet'.format(timestamp.strftime('%Y%m%d-%H%M-%S'), filetag))
        else:
            filename = os.path.join(filepath, '{0}_Magnet'.format(timestamp.strftime('%Y%m%d-%H%M-%S'),))

        exporter_graph = pg.exporters.SVGExporter(self._mw.alignment_2d_GraphicsView.plotItem.scene())
        #exporter_graph = pg.exporters.ImageExporter(self._mw.odmr_PlotWidget.plotItem)
        exporter_graph.export(filename  + '.svg')

        # self._save_logic.
        self._magnet_logic.save_2d_data(filetag, timestamp)

    def set_measurement_type(self):
        """ According to the selected Radiobox a measurement type will be chosen."""

        #FIXME: the measurement type should actually be set and saved in the logic

        if self._mw.meas_type_fluorescence_RadioButton.isChecked():
            self.measurement_type = '2d_fluorescence'
        elif self._mw.meas_type_odmr_RadioButton.isChecked():
            self.measurement_type = '2d_odmr'
        elif self._mw.meas_type_nuclear_spin_RadioButton.isChecked():
            self.measurement_type = '2d_nuclear'
        else:
            self.log.error('No measurement type specified in Magnet GUI!')
    def _odmr_single_trans_alignment_changed(self):
        """ Adjust the GUI display if only one ODMR transition is used. """

        if self._mw.odmr_2d_single_trans_CheckBox.isChecked():
            self._mw.odmr_2d_high_trans_GroupBox.setVisible(False)
        else:
            self._mw.odmr_2d_high_trans_GroupBox.setVisible(True)<|MERGE_RESOLUTION|>--- conflicted
+++ resolved
@@ -34,7 +34,6 @@
 from core.util.units import get_unit_prefix_dict
 from tools.scientific_spinbox import ScienSpinBox
 from tools.scientific_spinbox import ScienDSpinBox
-
 
 class MagnetMainWindow(QtWidgets.QMainWindow):
     """ Create the Main Window based on the *.ui file. """
@@ -436,12 +435,7 @@
             # Set the QLabel according to the grid
             # this is the name prototype for the label of current position display
             label_var_name = 'curr_pos_axis{0}_Label'.format(axis_label)
-<<<<<<< HEAD
-
-            setattr(self._mw, label_var_name, QtGui.QLabel(self._mw.curr_pos_DockWidgetContents))
-=======
             setattr(self._mw, label_var_name, QtWidgets.QLabel(self._mw.curr_pos_DockWidgetContents))
->>>>>>> a55e8669
             label_var = getattr(self._mw, label_var_name)
             label_var.setObjectName(label_var_name)
             label_var.setText('{0}'.format(axis_label))
@@ -449,14 +443,9 @@
 
             # Set the ScienDSpinBox according to the grid
             # this is the name prototype for the current position display
-<<<<<<< HEAD
             dspinbox_ref_name = 'curr_pos_axis{0}_ScienDSpinBox'.format(axis_label)
 
             setattr(self._mw, dspinbox_ref_name, ScienDSpinBox(parent=self._mw.curr_pos_DockWidgetContents))
-=======
-            dspinbox_ref_name = 'curr_pos_axis{0}_DoubleSpinBox'.format(axis_label)
-            setattr(self._mw, dspinbox_ref_name, QtWidgets.QDoubleSpinBox(self._mw.curr_pos_DockWidgetContents))
->>>>>>> a55e8669
             dspinbox_ref = getattr(self._mw, dspinbox_ref_name)
             dspinbox_ref.setObjectName(dspinbox_ref_name)
             dspinbox_ref.setReadOnly(True)
@@ -511,13 +500,8 @@
 
             # Set the ScienDSpinBox according to the grid
             # this is the name prototype for the relative movement display
-<<<<<<< HEAD
             dspinbox_ref_name = 'move_rel_axis_{0}_ScienDSpinBox'.format(axis_label)
             setattr(self._mw, dspinbox_ref_name, ScienDSpinBox(parent=self._mw.move_rel_DockWidgetContents))
-=======
-            dspinbox_ref_name = 'move_rel_axis_{0}_DoubleSpinBox'.format(axis_label)
-            setattr(self._mw, dspinbox_ref_name, QtWidgets.QDoubleSpinBox(self._mw.move_rel_DockWidgetContents))
->>>>>>> a55e8669
             dspinbox_ref = getattr(self._mw, dspinbox_ref_name)
             dspinbox_ref.setObjectName(dspinbox_ref_name)
 #            dspinbox_ref.setButtonSymbols(QtGui.QAbstractSpinBox.NoButtons)
@@ -633,13 +617,8 @@
 
             # Set the ScienDSpinBox according to the grid
             # this is the name prototype for the relative movement display
-<<<<<<< HEAD
             dspinbox_ref_name = 'move_abs_axis_{0}_ScienDSpinBox'.format(axis_label)
             setattr(self._mw, dspinbox_ref_name, ScienDSpinBox(parent=self._mw.move_abs_DockWidgetContents))
-=======
-            dspinbox_ref_name = 'move_abs_axis_{0}_DoubleSpinBox'.format(axis_label)
-            setattr(self._mw, dspinbox_ref_name, QtWidgets.QDoubleSpinBox(self._mw.move_abs_DockWidgetContents))
->>>>>>> a55e8669
             dspinbox_ref = getattr(self._mw, dspinbox_ref_name)
             dspinbox_ref.setObjectName(dspinbox_ref_name)
 #            dspinbox_ref.setButtonSymbols(QtGui.QAbstractSpinBox.NoButtons)
