--- conflicted
+++ resolved
@@ -35,16 +35,6 @@
 #                                                                          #
 ############################################################################
 
-<<<<<<< HEAD
-
-
-def make_baresine_model(self, prefix=None):
-    """ Create a bare sine model without amplitude and offset.
-
-    @param str prefix: optional, if multiple models should be used and the
-                       parameters of each model should be distinguished from
-                       each other.
-=======
 def make_baresine_model(self, prefix=None):
     """ This method creates a model of bare sine without amplitude and
     offset.
@@ -90,7 +80,14 @@
 
 def make_sine_model(self):
     """ This method creates a model of sine.
->>>>>>> 32800b57
+
+
+def make_baresine_model(self, prefix=None):
+    """ Create a bare sine model without amplitude and offset.
+
+    @param str prefix: optional, if multiple models should be used and the
+                       parameters of each model should be distinguished from
+                       each other.
 
     @return tuple: (object model, object params)
 
