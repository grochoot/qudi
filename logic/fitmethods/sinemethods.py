--- conflicted
+++ resolved
@@ -181,7 +181,7 @@
 # Sinus with stretched exponential decay fitting  #
 ###################################################
 
-def sinestretchedexponentialdecay_model(self, prefix=None):
+def make_sinestretchedexponentialdecay_model(self, prefix=None):
     """ Create a model of a sine with stretched exponential decay.
 
     @param str prefix: optional, if multiple models should be used in a
@@ -423,72 +423,6 @@
 
     # find minimal distance to the next meas point in the corresponding time value>
     min_x_diff = np.ediff1d(x_axis).min()
-<<<<<<< HEAD
-
-    # How many points are used to sample the estimated frequency with min_x_diff:
-    iter_steps = int(1/(frequency_max*min_x_diff))
-    if iter_steps < 1:
-        iter_steps = 1
-
-    sum_res = np.zeros(iter_steps)
-
-    # Procedure: Create sin waves with different phases and perform a summation.
-    #            The sum shows how well the sine was fitting to the actual data.
-    #            The best fitting sine should be a maximum of the summed time
-    #            trace.
-
-    for iter_s in range(iter_steps):
-        func_val = np.sin(2*np.pi*frequency_max*x_axis + iter_s/iter_steps *2*np.pi)
-        sum_res[iter_s] = np.abs(data - func_val).sum()
-
-    # The minimum indicates where the sine function was fittng the worst,
-    # therefore subtract pi. This will also ensure that the estimated phase will
-    # be in the interval [-pi,pi].
-    phase = sum_res.argmax()/iter_steps *2*np.pi - np.pi
-
-    params['frequency'].set(value=frequency_max, min=0.0, max=1/(stepsize)*3)
-    params['phase'].set(value=phase, min=-np.pi, max=np.pi)
-
-    return error, params
-
-
-def make_baresine_fit(self, x_axis, data, add_params=None):
-    """ Perform a bare sine fit on the provided data.
-
-    @param numpy.array x_axis: 1D axis values
-    @param numpy.array data: 1D data, should have the same dimension as x_axis.
-    @param Parameters or dict add_params: optional, additional parameters of
-                type lmfit.parameter.Parameters, OrderedDict or dict for the fit
-                which will be used instead of the values from the estimator.
-
-    @return object result: lmfit.model.ModelFit object, all parameters
-                           provided about the fitting, like: success,
-                           initial fitting values, best fitting values, data
-                           with best fit with given axis,...
-    """
-
-    baresine, params = self.make_sine_model()
-    error, params = self.estimate_baresine(x_axis, data, params)
-
-    params = self._substitute_params(initial_params=params,
-                                     update_params=add_params)
-    try:
-        result = baresine.fit(data, x=x_axis, params=params)
-    except:
-        self.log.warning('The sine fit did not work.')
-        result = baresine.fit(data, x=x_axis, params=params)
-        print(result.message)
-
-    return result
-
-
-################################################################################
-#                                                                              #
-#                                Sinus fitting                                 #
-#                                                                              #
-################################################################################
-=======
->>>>>>> 56801ffa
 
     # How many points are used to sample the estimated frequency with min_x_diff:
     iter_steps = int(1/(frequency_max*min_x_diff))
@@ -703,58 +637,6 @@
     try:
         result = sine_exp_decay_offset.fit(data, x=x_axis, params=params)
     except:
-<<<<<<< HEAD
-        result = sine.fit(data, x=x_axis, params=params)
-        self.log.error('The sine fit did not work.\n'
-                     'Error message: {0}\n'.format(result.message))
-
-    return result
-
-################################################################################
-#                                                                              #
-#                       Sinus with exponential decay                           #
-#                                                                              #
-################################################################################
-
-
-def make_sineexponentialdecay_model(self, prefix=None):
-    """ Create a model of a sine with exponential decay.
-
-    @param str prefix: optional, if multiple models should be used in a
-                       composite way and the parameters of each model should be
-                       distinguished from each other to prevent name collisions.
-
-    @return tuple: (object model, object params), for more description see in
-                   the method make_baresine_model.
-    """
-
-    sine_model, params = self.make_sine_model(prefix=prefix)
-    bareexponentialdecay_model, params = self.make_bareexponentialdecay_model(prefix=prefix)
-
-    sine_exp_decay_model = sine_model*bareexponentialdecay_model
-    params = sine_exp_decay_model.make_params()
-
-    return sine_exp_decay_model, params
-
-################################################################################
-#                                                                              #
-#             Sinus with exponential decay and offset fitting                  #
-#                                                                              #
-################################################################################
-
-
-def make_sineexponentialdecayoffset_model(self, prefix=None):
-    """ Create a model of a sine with exponential decay and offset.
-
-    @param str prefix: optional, if multiple models should be used in a
-                       composite way and the parameters of each model should be
-                       distinguished from each other to prevent name collisions.
-
-    @return tuple: (object model, object params), for more description see in
-                   the method make_baresine_model.
-    """
-=======
->>>>>>> 56801ffa
 
         result = sine_exp_decay_offset.fit(data, x=x_axis, params=params)
         self.log.error('The sineexponentialdecayoffset fit did not work.\n'
@@ -855,12 +737,17 @@
 # Sinus with stretched exponential decay fitting  #
 ###################################################
 
-<<<<<<< HEAD
-def make_sineexponentialdecayoffset_fit(self, x_axis, data, add_params=None):
-    """ Perform a sine exponential decay fit on the provided data.
-
-    @param numpy.array x_axis: 1D axis values
-    @param numpy.array data: 1D data, should have the same dimension as x_axis.
+def make_sinestretchedexponentialdecay_fit(self, x_axis, data, estimator, units=None, add_params=None):
+    """ Perform a sine stretched exponential decay fit on the provided data.
+
+    @param numpy.array x_axis: 1D axis values
+    @param numpy.array data: 1D data, should have the same dimension as x_axis.
+    @param method estimator: Pointer to the estimator method
+    @param list units: List containing the ['horizontal', 'vertical'] units as strings
+def estimate_sinedoubleexponentialdecayoffset(self, x_axis, data, add_params=None):
+    """ Stopgap, please FIXME
+    """
+    return self.estimate_sineexponentialdecayoffset(x_axis, data, add_params)
     @param Parameters or dict add_params: optional, additional parameters of
                 type lmfit.parameter.Parameters, OrderedDict or dict for the fit
                 which will be used instead of the values from the estimator.
@@ -870,136 +757,9 @@
                            initial fitting values, best fitting values, data
                            with best fit with given axis,...
     """
-    sine_exp_decay_offset, params = self.make_sineexponentialdecayoffset_model()
-
-    error, params = self.estimate_sineexponentialdecayoffset(x_axis, data, params)
-
-    params = self._substitute_params(initial_params=params,
-                                     update_params=add_params)
-    try:
-        result = sine_exp_decay_offset.fit(data, x=x_axis, params=params)
-    except:
-
-        result = sine_exp_decay_offset.fit(data, x=x_axis, params=params)
-        self.log.error('The sineexponentialdecayoffset fit did not work.\n'
-                     'Error message: {0}'.format(result.message))
-
-
-    return result
-
-
-################################################################################
-#                                                                              #
-#         Sinus with double exponential decay and offset fitting               #
-#                                                                              #
-################################################################################
-
-
-def make_sinedoubleexponentialdecayoffset_model(self, prefix=None):
-    """ Create a model of sine with double exponential decay.
-
-    @param str prefix: optional, if multiple models should be used in a
-                       composite way and the parameters of each model should be
-                       distinguished from each other to prevent name collisions.
-
-    @return tuple: (object model, object params), for more description see in
-                   the method make_baresine_model.
-    """
-
-    sine_model, params = self.make_sine_model(prefix=prefix)
-    bare_double_exp_decay_model, params = self.make_baredoubleexponentialdecay_model(prefix=prefix)
-    constant_model, params = self.make_constant_model(prefix=prefix)
-
-    model = sine_model * bare_double_exp_decay_model + constant_model
-    params = model.make_params()
-
-    return model, params
-
-def estimate_sinedoubleexponentialdecayoffset(self, x_axis, data, add_params=None):
-    """ Stopgap, please FIXME
-    """
-    return self.estimate_sineexponentialdecayoffset(x_axis, data, add_params)
-
-def make_sinedoubleexponentialdecayoffset_fit(self, x_axis, data, add_params=None):
-    """ Perform a sine double exponential decay fit on the provided data.
-=======
-def sinestretchedexponentialdecay_fit(self, x_axis, data, estimator, units=None, add_params=None):
-    """ Perform a sine stretched exponential decay fit on the provided data.
->>>>>>> 56801ffa
-
-    @param numpy.array x_axis: 1D axis values
-    @param numpy.array data: 1D data, should have the same dimension as x_axis.
-    @param method estimator: Pointer to the estimator method
-    @param list units: List containing the ['horizontal', 'vertical'] units as strings
-    @param Parameters or dict add_params: optional, additional parameters of
-                type lmfit.parameter.Parameters, OrderedDict or dict for the fit
-                which will be used instead of the values from the estimator.
-
-    @return object result: lmfit.model.ModelFit object, all parameters
-                           provided about the fitting, like: success,
-                           initial fitting values, best fitting values, data
-                           with best fit with given axis,...
-    """
-    sine_stretched_exp_decay, params = self.sinestretchedexponentialdecay_model()
+    sine_stretched_exp_decay, params = self.make_sinestretchedexponentialdecay_model()
 
     error, params = estimator(x_axis, data, params)
-
-    params = self._substitute_params(initial_params=params,
-                                     update_params=add_params)
-    try:
-        result = sine_stretched_exp_decay.fit(data, x=x_axis, params=params)
-    except:
-<<<<<<< HEAD
-        result = sine_double_exp_decay.fit(data, x=x_axis, params=params)
-        self.log.error('The sinedoubleexponentialdecayoffset fit did not work.\n'
-=======
-        result = sine_stretched_exp_decay.fit(data, x=x_axis, params=params)
-        self.log.error('The sineexponentialdecay fit did not work.\n'
->>>>>>> 56801ffa
-                     'Error message: {0}'.format(result.message))
-
-    return result
-
-def estimate_sinestretchedexponentialdecayoffset(self, x_axis, data, params):
-    """ Provide a estimation of a initial values for a sine stretched exponential decay function.
-
-    @param numpy.array x_axis: 1D axis values
-    @param numpy.array data: 1D data, should have the same dimension as x_axis.
-    @param Parameters object params: object includes parameter dictionary which can be set
-
-    @return tuple (error, params):
-
-    Explanation of the return parameter:
-        int error: error code (0:OK, -1:error)
-        Parameters object params: set parameters of initial values
-    """
-
-    error, params = self.estimate_sineexponentialdecay(x_axis, data, params)
-    #TODO: estimate the exponent cleaverly! For now, set the initial value to 2
-    #      since the usual values for our cases are between 1 and 3.
-    params['beta'].set(value=2, min=0.0, max=10)
-
-    return error, params
-<<<<<<< HEAD
-
-
-def make_sinestretchedexponentialdecayoffset_fit(self, x_axis, data, add_params=None):
-    """ Perform a sine stretched exponential decay fit on the provided data.
-
-    @param numpy.array x_axis: 1D axis values
-    @param numpy.array data: 1D data, should have the same dimension as x_axis.
-    @param Parameters or dict add_params: optional, additional parameters of
-                type lmfit.parameter.Parameters, OrderedDict or dict for the fit
-                which will be used instead of the values from the estimator.
-
-    @return object result: lmfit.model.ModelFit object, all parameters
-                           provided about the fitting, like: success,
-                           initial fitting values, best fitting values, data
-                           with best fit with given axis,...
-    """
-    sine_stretched_exp_decay, params = self.make_sinestretchedexponentialdecayoffset_model()
-
-    error, params = self.estimate_sinestretchedexponentialdecayoffset(x_axis, data, params)
 
     params = self._substitute_params(initial_params=params,
                                      update_params=add_params)
@@ -1012,31 +772,26 @@
 
     return result
 
-
-################################################################################
-#                                                                              #
-#                  Sum of two individual Sinus with offset                     #
-#                                                                              #
-################################################################################
-
-
-def make_twosineoffset_model(self, prefix=None):
-    """ Create a model of two summed sine with an offset.
-
-    @param str prefix: optional, if multiple models should be used in a
-                       composite way and the parameters of each model should be
-                       distinguished from each other to prevent name collisions.
-
-    @return tuple: (object model, object params), for more description see in
-                   the method make_baresine_model.
-    """
-
-    if prefix is None:
-        add_text = ''
-    else:
-        add_text = prefix
-=======
->>>>>>> 56801ffa
+def estimate_sinestretchedexponentialdecayoffset(self, x_axis, data, params):
+    """ Provide a estimation of a initial values for a sine stretched exponential decay function.
+
+    @param numpy.array x_axis: 1D axis values
+    @param numpy.array data: 1D data, should have the same dimension as x_axis.
+    @param Parameters object params: object includes parameter dictionary which can be set
+
+    @return tuple (error, params):
+
+    Explanation of the return parameter:
+        int error: error code (0:OK, -1:error)
+        Parameters object params: set parameters of initial values
+    """
+
+    error, params = self.estimate_sineexponentialdecay(x_axis, data, params)
+    #TODO: estimate the exponent cleaverly! For now, set the initial value to 2
+    #      since the usual values for our cases are between 1 and 3.
+    params['beta'].set(value=2, min=0.0, max=10)
+
+    return error, params
 
 ###########################################
 # Sum of two individual Sinus with offset #
@@ -1142,15 +897,9 @@
     try:
         result = two_sine_exp_decay_offset.fit(data, x=x_axis, params=params)
     except:
-<<<<<<< HEAD
-        self.log.warning('The twosineexpdecayoffset fit did not work. '
-                       'Error message: {}'.format(str(result.message)))
-        result = two_sine_offset.fit(data, x=x_axis, params=params)
-=======
         self.log.warning('The sinedoublewithexpdecay fit did not work. '
                 'Error message: {}'.format(str(result.message)))
         result = two_sine_exp_decay_offset.fit(data, x=x_axis, params=params)
->>>>>>> 56801ffa
 
     return result
 
@@ -1227,11 +976,7 @@
     try:
         result = two_sine_two_exp_decay_offset.fit(data, x=x_axis, params=params)
     except:
-<<<<<<< HEAD
-        self.log.warning('The twosineexpdecayoffset fit did not work. '
-=======
         self.log.warning('The sinedoublewithtwoexpdecay fit did not work. '
->>>>>>> 56801ffa
                 'Error message: {}'.format(str(result.message)))
         result = two_sine_two_exp_decay_offset.fit(data, x=x_axis, params=params)
 
@@ -1310,15 +1055,9 @@
     try:
         result = two_sine_offset.fit(data, x=x_axis, params=params)
     except:
-<<<<<<< HEAD
-        self.log.warning('The twosinetwoexpdecayoffset fit did not work. '
-                'Error message: {}'.format(str(result.message)))
-        result = two_sine_two_exp_decay_offset.fit(data, x=x_axis, params=params)
-=======
         self.log.warning('The threesineexpdecayoffset fit did not work. '
                        'Error message: {}'.format(str(result.message)))
         result = two_sine_offset.fit(data, x=x_axis, params=params)
->>>>>>> 56801ffa
 
     return result
 
@@ -1398,11 +1137,7 @@
     try:
         result = three_sine_exp_decay_offset.fit(data, x=x_axis, params=params)
     except:
-<<<<<<< HEAD
-        self.log.warning('The threesineexpdecayoffset fit did not work. '
-=======
         self.log.warning('The sinetriplewithexpdecay fit did not work. '
->>>>>>> 56801ffa
                        'Error message: {}'.format(str(result.message)))
         result = three_sine_exp_decay_offset.fit(data, x=x_axis, params=params)
 
@@ -1483,97 +1218,6 @@
     three_sine_three_exp_decay_offset, params = self.make_sinetriplewiththreeexpdecay_model()
 
     error, params = estimator(x_axis, data, params)
-
-    params = self._substitute_params(initial_params=params,
-                                     update_params=add_params)
-    try:
-        result = three_sine_three_exp_decay_offset.fit(data, x=x_axis, params=params)
-    except:
-<<<<<<< HEAD
-        self.log.warning('The threesineexpdecayoffset fit did not work. '
-                       'Error message: {}'.format(str(result.message)))
-        result = three_sine_exp_decay_offset.fit(data, x=x_axis, params=params)
-=======
-        self.log.warning('The twosinetwoexpdecayoffset fit did not work. '
-                'Error message: {}'.format(str(result.message)))
-        result = three_sine_three_exp_decay_offset.fit(data, x=x_axis, params=params)
->>>>>>> 56801ffa
-
-    return result
-
-def estimate_sinetriplewiththreeexpdecay(self, x_axis, data, params):
-    """ Provides an estimator for initial values of three sine with offset and
-        three exponential decay fitting.
-
-    @param numpy.array x_axis: 1D axis values
-    @param numpy.array data: 1D data, should have the same dimension as x_axis.
-    @param lmfit.Parameters params: object includes parameter dictionary which
-                                    can be set
-
-    @return tuple (error, params):
-
-    Explanation of the return parameter:
-        int error: error code (0:OK, -1:error)
-        Parameters object params: set parameters of initial values
-    """
-
-    error = self._check_1D_input(x_axis=x_axis, data=data, params=params)
-
-    # That procedure seems to work extremely reliable: make two consecutive
-    # sine offset fits where for the second the first fit is subtracted to
-    # delete the first sine in the data.
-
-    res1 = self.make_sineexponentialdecay_fit(x_axis=x_axis, data=data)
-    data_sub1 = data - res1.best_fit
-
-    res2 = self.make_sineexponentialdecay_fit(x_axis=x_axis, data=data_sub1)
-    data_sub2 = data_sub1 - res2.best_fit
-
-    res3 = self.make_sineexponentialdecay_fit(x_axis=x_axis, data=data_sub2)
-
-    # Fill the parameter dict:
-    params['e1_amplitude'].set(value=res1.params['amplitude'].value)
-    params['e1_frequency'].set(value=res1.params['frequency'].value)
-    params['e1_phase'].set(value=res1.params['phase'].value)
-    params['e1_lifetime'].set(value=res1.params['lifetime'].value,
-                              min=2*(x_axis[1]-x_axis[0]))
-
-    params['e2_amplitude'].set(value=res2.params['amplitude'].value)
-    params['e2_frequency'].set(value=res2.params['frequency'].value)
-    params['e2_phase'].set(value=res2.params['phase'].value)
-    params['e2_lifetime'].set(value=res2.params['lifetime'].value,
-                              min=2*(x_axis[1]-x_axis[0]))
-
-    params['e3_amplitude'].set(value=res3.params['amplitude'].value)
-    params['e3_frequency'].set(value=res3.params['frequency'].value)
-    params['e3_phase'].set(value=res3.params['phase'].value)
-    params['e3_lifetime'].set(value=res3.params['lifetime'].value,
-                              min=2*(x_axis[1]-x_axis[0]))
-
-    params['offset'].set(value=data.mean())
-
-<<<<<<< HEAD
-    return error, params
-
-
-def make_threesinethreeexpdecayoffset_fit(self, x_axis, data, add_params=None):
-    """ Perform a three sine with three exponential decay and offset fit on the
-        provided data.
-
-    @param numpy.array x_axis: 1D axis values
-    @param numpy.array data: 1D data, should have the same dimension as x_axis.
-    @param Parameters or dict add_params: optional, additional parameters of
-                type lmfit.parameter.Parameters, OrderedDict or dict for the fit
-                which will be used instead of the values from the estimator.
-
-    @return object result: lmfit.model.ModelFit object, all parameters
-                           provided about the fitting, like: success,
-                           initial fitting values, best fitting values, data
-                           with best fit with given axis,...
-    """
-    three_sine_three_exp_decay_offset, params = self.make_threesinethreeexpdecayoffset_model()
-
-    error, params = self.estimate_threesinethreeexpdecayoffset(x_axis, data, params)
 
     params = self._substitute_params(initial_params=params,
                                      update_params=add_params)
@@ -1585,6 +1229,56 @@
         result = three_sine_three_exp_decay_offset.fit(data, x=x_axis, params=params)
 
     return result
-=======
+
+def estimate_sinetriplewiththreeexpdecay(self, x_axis, data, params):
+    """ Provides an estimator for initial values of three sine with offset and
+        three exponential decay fitting.
+
+    @param numpy.array x_axis: 1D axis values
+    @param numpy.array data: 1D data, should have the same dimension as x_axis.
+    @param lmfit.Parameters params: object includes parameter dictionary which
+                                    can be set
+
+    @return tuple (error, params):
+
+    Explanation of the return parameter:
+        int error: error code (0:OK, -1:error)
+        Parameters object params: set parameters of initial values
+    """
+
+    error = self._check_1D_input(x_axis=x_axis, data=data, params=params)
+
+    # That procedure seems to work extremely reliable: make two consecutive
+    # sine offset fits where for the second the first fit is subtracted to
+    # delete the first sine in the data.
+
+    res1 = self.make_sineexponentialdecay_fit(x_axis=x_axis, data=data)
+    data_sub1 = data - res1.best_fit
+
+    res2 = self.make_sineexponentialdecay_fit(x_axis=x_axis, data=data_sub1)
+    data_sub2 = data_sub1 - res2.best_fit
+
+    res3 = self.make_sineexponentialdecay_fit(x_axis=x_axis, data=data_sub2)
+
+    # Fill the parameter dict:
+    params['e1_amplitude'].set(value=res1.params['amplitude'].value)
+    params['e1_frequency'].set(value=res1.params['frequency'].value)
+    params['e1_phase'].set(value=res1.params['phase'].value)
+    params['e1_lifetime'].set(value=res1.params['lifetime'].value,
+                              min=2*(x_axis[1]-x_axis[0]))
+
+    params['e2_amplitude'].set(value=res2.params['amplitude'].value)
+    params['e2_frequency'].set(value=res2.params['frequency'].value)
+    params['e2_phase'].set(value=res2.params['phase'].value)
+    params['e2_lifetime'].set(value=res2.params['lifetime'].value,
+                              min=2*(x_axis[1]-x_axis[0]))
+
+    params['e3_amplitude'].set(value=res3.params['amplitude'].value)
+    params['e3_frequency'].set(value=res3.params['frequency'].value)
+    params['e3_phase'].set(value=res3.params['phase'].value)
+    params['e3_lifetime'].set(value=res3.params['lifetime'].value,
+                              min=2*(x_axis[1]-x_axis[0]))
+
+    params['offset'].set(value=data.mean())
+
     return error, params
->>>>>>> 56801ffa
