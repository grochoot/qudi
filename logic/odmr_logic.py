# -*- coding: utf-8 -*-

"""
This file contains the Qudi Logic module base class.

Qudi is free software: you can redistribute it and/or modify
it under the terms of the GNU General Public License as published by
the Free Software Foundation, either version 3 of the License, or
(at your option) any later version.

Qudi is distributed in the hope that it will be useful,
but WITHOUT ANY WARRANTY; without even the implied warranty of
MERCHANTABILITY or FITNESS FOR A PARTICULAR PURPOSE.  See the
GNU General Public License for more details.

You should have received a copy of the GNU General Public License
along with Qudi. If not, see <http://www.gnu.org/licenses/>.

Copyright (c) the Qudi Developers. See the COPYRIGHT.txt file at the
top-level directory of this distribution and at <https://github.com/Ulm-IQO/qudi/>
"""

from qtpy import QtCore
from collections import OrderedDict
from interface.microwave_interface import MicrowaveMode
from interface.microwave_interface import TriggerEdge
import numpy as np
import time
import datetime
import matplotlib.pyplot as plt
import lmfit

from logic.generic_logic import GenericLogic
from core.util.mutex import Mutex

class ODMRLogic(GenericLogic):

    """This is the Logic class for ODMR."""
    _modclass = 'odmrlogic'
    _modtype = 'logic'
    # declare connectors
    _connectors = {
        'odmrcounter': 'ODMRCounterInterface',
        'fitlogic': 'FitLogic',
        'microwave1': 'mwsourceinterface',
        'savelogic': 'SaveLogic',
        'taskrunner': 'TaskRunner'
    }

    # Internal signals
    sigNextLine = QtCore.Signal()

    # Update signals, e.g. for GUI module
    sigParameterUpdated = QtCore.Signal(dict)
    sigOutputStateUpdated = QtCore.Signal(str, bool)
    sigOdmrPlotsUpdated = QtCore.Signal(np.ndarray, np.ndarray, np.ndarray)
    sigOdmrFitUpdated = QtCore.Signal(np.ndarray, np.ndarray, dict, str)
    sigOdmrElapsedTimeUpdated = QtCore.Signal(float, int)

    def __init__(self, config, **kwargs):
        super().__init__(config=config, **kwargs)

        self.log.info('The following configuration was found.')

        # checking for the right configuration
        for key in config.keys():
            self.log.info('{0}: {1}'.format(key, config[key]))

        self.threadlock = Mutex()

    def on_activate(self):
        """ 
        Initialisation performed during activation of the module.
        """
        # Get configuration
        config = self.getConfiguration()

        # Get connectors
        self._mw_device = self.get_connector('microwave1')
        self._fit_logic = self.get_connector('fitlogic')
        self._odmr_counter = self.get_connector('odmrcounter')
        self._save_logic = self.get_connector('savelogic')
        self._taskrunner = self.get_connector('taskrunner')

        # Setup fit container
        self.fc = self._fit_logic.make_fit_container('ODMR sum', '1d')
        self.fc.set_units(['Hz', 'c/s'])
        if 'fits' in self._statusVariables and isinstance(self._statusVariables['fits'], dict):
            self.fc.load_from_dict(self._statusVariables['fits'])
        else:
            d1 = OrderedDict()
            d1['Lorentzian dip'] = {
                'fit_function': 'lorentzian',
                'estimator': 'dip'
                }
            d1['Two Lorentzian dips'] = {
                'fit_function': 'lorentziandouble',
                'estimator': 'dip'
                }
            d1['N14'] = {
                'fit_function': 'lorentziantriple',
                'estimator': 'N14'
                }
            d1['N15'] = {
                'fit_function': 'lorentziandouble',
                'estimator': 'N15'
                }
            d1['Two Gaussian dips'] = {
                'fit_function': 'gaussiandouble',
                'estimator': 'dip'
                }
            default_fits = OrderedDict()
            default_fits['1d'] = d1
            self.fc.load_from_dict(default_fits)

        # Set/recall clock frequency for ODMR counting device in Hz
        if 'clock_frequency' in self._statusVariables:
            self.clock_frequency = self._statusVariables['clock_frequency']
        else:
            self.clock_frequency = 200

        # Get hardware constraints
        limits = self.get_hw_constraints()

        # Set/recall microwave source parameters
        if 'cw_mw_frequency' in self._statusVariables:
            self.cw_mw_frequency = limits.frequency_in_range(
                self._statusVariables['cw_mw_frequency'])
        else:
            self.cw_mw_frequency = limits.frequency_in_range(2870e6)
        if 'cw_mw_power' in self._statusVariables:
            self.cw_mw_power = limits.power_in_range(self._statusVariables['cw_mw_power'])
        else:
            self.cw_mw_power = limits.power_in_range(-30)
        if 'sweep_mw_power' in self._statusVariables:
            self.sweep_mw_power = limits.power_in_range(self._statusVariables['sweep_mw_power'])
        else:
            self.sweep_mw_power = limits.power_in_range(-30)
        if 'mw_start' in self._statusVariables:
            self.mw_start = limits.frequency_in_range(self._statusVariables['mw_start'])
        else:
            self.mw_start = limits.frequency_in_range(2800e6)
        if 'mw_stop' in self._statusVariables:
            self.mw_stop = limits.frequency_in_range(self._statusVariables['mw_stop'])
        else:
            self.mw_stop = limits.frequency_in_range(2950e6)
        if 'mw_step' in self._statusVariables:
            self.mw_step = limits.list_step_in_range(self._statusVariables['mw_step'])
        else:
            self.mw_step = limits.list_step_in_range(2e6)

        # Set the trigger polarity (RISING/FALLING) of the mw-source input trigger
        # theoretically this can be changed, but the current counting scheme will not support that
        self.mw_trigger_pol = TriggerEdge.RISING
        self.set_trigger_pol(self.mw_trigger_pol)

        # Get scanmode from config. Currently only sweep and list is allowed
        if 'scanmode' in config:
            if ('sweep' in config['scanmode']) or ('SWEEP' in config['scanmode']):
                self.mw_scanmode = MicrowaveMode.SWEEP
            elif ('list' in config['scanmode']) or ('LIST' in config['scanmode']):
                self.mw_scanmode = MicrowaveMode.LIST
            else:
                self.mw_scanmode = MicrowaveMode.LIST
                self.log.error('Specified scanmode "{0}" not valid. Choose "list" or "sweep".\n'
                               'Falling back to list mode.'.format(config['scanmode']))
        else:
            self.mw_scanmode = MicrowaveMode.LIST
            self.log.warning('No scanmode defined in config for odmr_logic module.\n'
                             'Falling back to list mode.')

        # Set/recall ODMR runtime in seconds
        if 'run_time' in self._statusVariables:
            self.run_time = self._statusVariables['run_time']
        else:
            self.run_time = 60

        # Elapsed measurement time and number of sweeps
        self.elapsed_time = 0.0
        self.elapsed_sweeps = 0

        # Set flags
        # for stopping a measurement
        self._stopRequested = False
        # for clearing the ODMR data during a measurement
        self._clearOdmrData = False

        # Set/recall number of lines in the raw data matrix
        if 'number_of_lines' in self._statusVariables:
            self.number_of_lines = self._statusVariables['number_of_lines']
        else:
            self.number_of_lines = 50

        # Initalize the ODMR data arrays (mean signal and sweep matrix)
        self._initialize_odmr_plots()
        # Raw data array
        self.odmr_raw_data = np.zeros([self.number_of_lines, self.odmr_plot_x.size])

        # Switch off microwave and set CW frequency and power
        self.mw_off()
        self.set_cw_parameters(self.cw_mw_frequency, self.cw_mw_power)

        # Connect signals
        self.sigNextLine.connect(self._scan_odmr_line, QtCore.Qt.QueuedConnection)
        return

    def on_deactivate(self):
        """ Deinitialisation performed during deactivation of the module.
        """
        # Stop measurement if it is still running
        if self.getState() == 'locked':
            self.stop_odmr_scan()
        timeout = 30.0
        start_time = time.time()
        while self.getState() == 'locked':
            time.sleep(0.5)
            timeout -= (time.time() - start_time)
            if timeout <= 0.0:
                self.log.error('Failed to properly deactivate odmr logic. Odmr scan is still '
                               'running but can not be stopped after 30 sec.')
                break
        # Switch off microwave source for sure (also if CW mode is active or module is still locked)
        self._mw_device.off()
        # Disconnect signals
        self.sigNextLine.disconnect()
        # save parameters stored in app state store
        self._statusVariables['clock_frequency'] = self.clock_frequency
        self._statusVariables['cw_mw_frequency'] = self.cw_mw_frequency
        self._statusVariables['cw_mw_power'] = self.cw_mw_power
        self._statusVariables['sweep_mw_power'] = self.sweep_mw_power
        self._statusVariables['mw_start'] = self.mw_start
        self._statusVariables['mw_stop'] = self.mw_stop
        self._statusVariables['mw_step'] = self.mw_step
        self._statusVariables['run_time'] = self.run_time
        self._statusVariables['number_of_lines'] = self.number_of_lines
        if len(self.fc.fit_dict) > 0:
            self._statusVariables['fits'] = self.fc.save_to_dict()

    def _initialize_odmr_plots(self):
        """ Initializing the ODMR plots (line and matrix). """
        self.odmr_plot_x = np.arange(self.mw_start, self.mw_stop + self.mw_step, self.mw_step)
        self.odmr_plot_y = np.zeros(self.odmr_plot_x.size)
        self.odmr_fit_x = np.arange(self.mw_start, self.mw_stop + self.mw_step, self.mw_step)
        self.odmr_fit_y = np.zeros(self.odmr_fit_x.size)
        self.odmr_plot_xy = np.zeros([self.number_of_lines, self.odmr_plot_x.size])
        self.sigOdmrPlotsUpdated.emit(self.odmr_plot_x, self.odmr_plot_y, self.odmr_plot_xy)
        current_fit = self.fc.current_fit
        self.sigOdmrFitUpdated.emit(self.odmr_fit_x, self.odmr_fit_y, {}, current_fit)
        return

    def set_trigger_pol(self, trigger_pol):
        """
        Set trigger polarity of external microwave trigger (for list and sweep mode).
        
        @param object trigger_pol: one of [TriggerEdge.RISING, TriggerEdge.FALLING]
        
        @return object: actually set trigger polarity returned from hardware
        """
        if self.getState() != 'locked':
            self.mw_trigger_pol = self._mw_device.set_ext_trigger(trigger_pol)
        else:
            self.log.warning('set_trigger_pol failed. Logic is locked.')

        update_dict = {'trigger_pol': self.mw_trigger_pol}
        self.sigParameterUpdated.emit(update_dict)
        return self.mw_trigger_pol

    def set_clock_frequency(self, clock_frequency):
        """
        Sets the frequency of the counter clock

        @param int clock_frequency: desired frequency of the clock

        @return int: actually set clock frequency
        """
        # checks if scanner is still running
        if self.getState() != 'locked' and isinstance(clock_frequency, (int, float)):
            self.clock_frequency = int(clock_frequency)
        else:
            self.log.warning('set_clock_frequency failed. Logic is either locked or input value is '
                             'no integer or float.')

        update_dict = {'clock_frequency': self.clock_frequency}
        self.sigParameterUpdated.emit(update_dict)
        return self.clock_frequency

    def set_matrix_line_number(self, number_of_lines):
        """
        Sets the number of lines in the ODMR matrix

        @param int number_of_lines: desired number of matrix lines

        @return int: actually set number of matrix lines
        """
        if isinstance(number_of_lines, int):
            self.number_of_lines = number_of_lines
        else:
            self.log.warning('set_matrix_line_number failed. '
                             'Input parameter number_of_lines is no integer.')

        update_dict = {'number_of_lines': self.number_of_lines}
        self.sigParameterUpdated.emit(update_dict)
        return self.number_of_lines

    def set_runtime(self, runtime):
        """
        Sets the runtime for ODMR measurement

        @param float runtime: desired runtime in seconds

        @return float: actually set runtime in seconds
        """
        if isinstance(runtime, (int, float)):
            self.run_time = runtime
        else:
            self.log.warning('set_runtime failed. Input parameter runtime is no integer or float.')

        update_dict = {'runtime': self.run_time}
        self.sigParameterUpdated.emit(update_dict)
        return self.run_time

    def set_cw_parameters(self, frequency, power):
        """ Set the desired new cw mode parameters.

        @param float frequency: frequency to set in Hz
        @param float power: power to set in dBm

        @return (float, float): actually set frequency in Hz, actually set power in dBm
        """
        if self.getState() != 'locked' and isinstance(frequency, (int, float)) and isinstance(power, (int, float)):
            constraints = self.get_hw_constraints()
            frequency_to_set = constraints.frequency_in_range(frequency)
            power_to_set = constraints.power_in_range(power)
            self.cw_mw_frequency, self.cw_mw_power, dummy = self._mw_device.set_cw(frequency_to_set,
                                                                                   power_to_set)
        else:
            self.log.warning('set_cw_frequency failed. Logic is either locked or input value is '
                             'no integer or float.')

        param_dict = {'cw_mw_frequency': self.cw_mw_frequency, 'cw_mw_power': self.cw_mw_power}
        self.sigParameterUpdated.emit(param_dict)
        return self.cw_mw_frequency, self.cw_mw_power

    def set_sweep_parameters(self, start, stop, step, power):
        """ Set the desired frequency parameters for list and sweep mode

        @param float start: start frequency to set in Hz
        @param float stop: stop frequency to set in Hz
        @param float step: step frequency to set in Hz
        @param float power: mw power to set in dBm

        @return float, float, float, float: current start_freq, current stop_freq, 
                                            current freq_step, current power
        """
        limits = self.get_hw_constraints()
        if self.getState() != 'locked':
            if isinstance(start, (int, float)):
                self.mw_start = limits.frequency_in_range(start)
            if isinstance(stop, (int, float)):
                self.mw_stop = limits.frequency_in_range(stop)
            if isinstance(step, (int, float)):
                if self.mw_scanmode == MicrowaveMode.LIST:
                    self.mw_step = limits.list_step_in_range(step)
                elif self.mw_scanmode == MicrowaveMode.SWEEP:
                    self.mw_step = limits.sweep_step_in_range(step)
            if isinstance(power, (int, float)):
                self.sweep_mw_power = limits.power_in_range(power)
        else:
            self.log.warning('set_sweep_parameters failed. Logic is locked.')

        param_dict = {'mw_start': self.mw_start, 'mw_stop': self.mw_stop, 'mw_step': self.mw_step,
                      'sweep_mw_power': self.sweep_mw_power}
        self.sigParameterUpdated.emit(param_dict)
        return self.mw_start, self.mw_stop, self.mw_step, self.sweep_mw_power

    def mw_cw_on(self):
        """ 
        Switching on the mw source in cw mode.

        @return str, bool: active mode ['cw', 'list', 'sweep'], is_running
        """
        if self.getState() == 'locked':
            self.log.error('Can not start microwave in CW mode. ODMRLogic is already locked.')
        else:
            self.cw_mw_frequency, \
            self.cw_mw_power, \
            mode = self._mw_device.set_cw(self.cw_mw_frequency, self.cw_mw_power)
            param_dict = {'cw_mw_frequency': self.cw_mw_frequency, 'cw_mw_power': self.cw_mw_power}
            self.sigParameterUpdated.emit(param_dict)
            if mode != 'cw':
                self.log.error('Switching to CW microwave output mode failed.')
            else:
                err_code = self._mw_device.cw_on()
                if err_code < 0:
                    self.log.error('Activation of microwave output failed.')

        mode, is_running = self._mw_device.get_status()
        self.sigOutputStateUpdated.emit(mode, is_running)
        return mode, is_running

    def mw_sweep_on(self):
        """ 
        Switching on the mw source in list/sweep mode.

        @return str, bool: active mode ['cw', 'list', 'sweep'], is_running
        """
        limits = self.get_hw_constraints()
        if self.mw_scanmode == MicrowaveMode.LIST:
            if np.abs(self.mw_stop - self.mw_start) / self.mw_step >= limits.list_maxentries:
                self.log.warning('Number of frequency steps too large for microwave device. '
                                 'Lowering resolution to fit the maximum length.')
                self.mw_step = np.abs(self.mw_stop - self.mw_start) / (limits.list_maxentries - 1)
                self.sigParameterUpdated.emit({'mw_step': self.mw_step})
        elif self.mw_scanmode == MicrowaveMode.SWEEP:
            if np.abs(self.mw_stop - self.mw_start) / self.mw_step >= limits.sweep_maxentries:
                self.log.warning('Number of frequency steps too large for microwave device. '
                                 'Lowering resolution to fit the maximum length.')
                self.mw_step = np.abs(self.mw_stop - self.mw_start) / (limits.list_maxentries - 1)
                self.sigParameterUpdated.emit({'mw_step': self.mw_step})

        if self.mw_scanmode == MicrowaveMode.SWEEP:
            self.mw_start, \
            self.mw_stop, \
            self.mw_step, \
            self.sweep_mw_power, \
            mode = self._mw_device.set_sweep(self.mw_start, self.mw_stop,
                                             self.mw_step, self.sweep_mw_power)
            param_dict = {'mw_start': self.mw_start, 'mw_stop': self.mw_stop,
                          'mw_step': self.mw_step, 'sweep_mw_power': self.sweep_mw_power}
        else:
            freq_list = np.arange(self.mw_start, self.mw_stop + self.mw_step, self.mw_step)
            freq_list, self.sweep_mw_power, mode = self._mw_device.set_list(freq_list,
                                                                            self.sweep_mw_power)
            param_dict = {'sweep_mw_power': self.sweep_mw_power}
        self.sigParameterUpdated.emit(param_dict)

        if mode != 'list' and mode != 'sweep':
            self.log.error('Switching to list/sweep microwave output mode failed.')
        elif self.mw_scanmode == MicrowaveMode.SWEEP:
            err_code = self._mw_device.sweep_on()
            if err_code < 0:
                self.log.error('Activation of microwave output failed.')
        else:
            err_code = self._mw_device.list_on()
            if err_code < 0:
                self.log.error('Activation of microwave output failed.')

        mode, is_running = self._mw_device.get_status()
        self.sigOutputStateUpdated.emit(mode, is_running)
        return mode, is_running

    def reset_sweep(self):
        """
        Resets the list/sweep mode of the microwave source to the first frequency step.
        """
        if self.mw_scanmode == MicrowaveMode.SWEEP:
            self._mw_device.reset_sweeppos()
        elif self.mw_scanmode == MicrowaveMode.LIST:
            self._mw_device.reset_listpos()
        return

    def mw_off(self):
        """ Switching off the MW source.

        @return str, bool: active mode ['cw', 'list', 'sweep'], is_running
        """
        error_code = self._mw_device.off()
        if error_code < 0:
            self.log.error('Switching off microwave source failed.')

        mode, is_running = self._mw_device.get_status()
        self.sigOutputStateUpdated.emit(mode, is_running)
        return mode, is_running

    def _start_odmr_counter(self):
        """
        Starting the ODMR counter and set up the clock for it.

        @return int: error code (0:OK, -1:error)
        """
        clock_status = self._odmr_counter.set_up_odmr_clock(clock_frequency=self.clock_frequency)
        if clock_status < 0:
            return -1

        counter_status = self._odmr_counter.set_up_odmr()
        if counter_status < 0:
            self._odmr_counter.close_odmr_clock()
            return -1

        return 0

    def _stop_odmr_counter(self):
        """ 
        Stopping the ODMR counter. 
        
        @return int: error code (0:OK, -1:error)
        """

        ret_val1 = self._odmr_counter.close_odmr()
        if ret_val1 != 0:
            self.log.error('ODMR counter could not be stopped!')
        ret_val2 = self._odmr_counter.close_odmr_clock()
        if ret_val2 != 0:
            self.log.error('ODMR clock could not be stopped!')

        # Check with a bitwise or:
        return ret_val1 | ret_val2

    def start_odmr_scan(self):
        """ Starting an ODMR scan.

        @return int: error code (0:OK, -1:error)
        """
        with self.threadlock:
            if self.getState() == 'locked':
                self.log.error('Can not start ODMR scan. Logic is already locked.')
                return -1

            self.lock()
            self._clearOdmrData = False
            self.stopRequested = False
            self.fc.clear_result()

            self.elapsed_sweeps = 0
            self.elapsed_time = 0.0
            self._startTime = time.time()
            self.sigOdmrElapsedTimeUpdated.emit(self.elapsed_time, self.elapsed_sweeps)

            odmr_status = self._start_odmr_counter()
            if odmr_status < 0:
                mode, is_running = self._mw_device.get_status()
                self.sigOutputStateUpdated.emit(mode, is_running)
                self.unlock()
                return -1

            mode, is_running = self.mw_sweep_on()
            if not is_running:
                self._stop_odmr_counter()
                self.unlock()
                return -1

            self._initialize_odmr_plots()
            # initialize raw_data array
            estimated_number_of_lines = self.run_time * self.clock_frequency / self.odmr_plot_x.size
            estimated_number_of_lines = int(1.5 * estimated_number_of_lines)  # Safety
            if estimated_number_of_lines < self.number_of_lines:
                estimated_number_of_lines = self.number_of_lines
            self.log.debug('Estimated number of raw data lines: {0:d}'
                           ''.format(estimated_number_of_lines))
            self.odmr_raw_data = np.zeros([estimated_number_of_lines, self.odmr_plot_x.size])
            self.sigNextLine.emit()
            return 0

    def continue_odmr_scan(self):
        """ Continue ODMR scan.

        @return int: error code (0:OK, -1:error)
        """
        with self.threadlock:
            if self.getState() == 'locked':
                self.log.error('Can not start ODMR scan. Logic is already locked.')
                return -1

            self.lock()
            self.stopRequested = False
            self.fc.clear_result()

            self._startTime = time.time() - self.elapsed_time
            self.sigOdmrElapsedTimeUpdated.emit(self.elapsed_time, self.elapsed_sweeps)

            odmr_status = self._start_odmr_counter()
            if odmr_status < 0:
                mode, is_running = self._mw_device.get_status()
                self.sigOutputStateUpdated.emit(mode, is_running)
                self.unlock()
                return -1

            mode, is_running = self.mw_sweep_on()
            if not is_running:
                self._stop_odmr_counter()
                self.unlock()
                return -1

            self.sigNextLine.emit()
            return 0

    def stop_odmr_scan(self):
        """ Stop the ODMR scan.

        @return int: error code (0:OK, -1:error)
        """
        with self.threadlock:
            if self.getState() == 'locked':
                self.stopRequested = True
        return 0

    def clear_odmr_data(self):
        """¨Set the option to clear the curret ODMR data.

        The clear operation has to be performed within the method
        _scan_odmr_line. This method just sets the flag for that. """
        with self.threadlock:
            if self.getState() == 'locked':
                self._clearOdmrData = True
        return

    def _scan_odmr_line(self):
        """ Scans one line in ODMR

        (from mw_start to mw_stop in steps of mw_step)
        """
        with self.threadlock:
            # If the odmr measurement is not running do nothing
            if self.getState() != 'locked':
                return

            # Stop measurement if stop has been requested
            if self.stopRequested:
                self.stopRequested = False
                self.mw_off()
                self._stop_odmr_counter()
                self.unlock()
                return

            # if during the scan a clearing of the ODMR data is needed:
            if self._clearOdmrData:
                self.elapsed_sweeps = 0
                self._startTime = time.time()

            # reset position so every line starts from the same frequency
            self.reset_sweep()

            # Acquire count data
            new_counts = self._odmr_counter.count_odmr(length=self.odmr_plot_x.size)
            if new_counts[0] == -1:
                self.stopRequested = True
                self.sigNextLine.emit()
                return

            # Add new count data to mean signal
            if self._clearOdmrData:
                self.odmr_plot_y[:] = 0
            self.odmr_plot_y = (self.elapsed_sweeps * self.odmr_plot_y + new_counts) / (
                self.elapsed_sweeps + 1)

            # Add new count data to raw_data array and append if array is too small
            if self._clearOdmrData:
                self.odmr_raw_data[:, :] = 0
                self._clearOdmrData = False
            if self.elapsed_sweeps == (self.odmr_raw_data.shape[0] - 1):
                expanded_array = np.zeros([self.odmr_raw_data.shape[0] + self.number_of_lines,
                                           self.odmr_raw_data.shape[1]])
                expanded_array[:self.elapsed_sweeps, :] = self.odmr_raw_data[
                                                          :self.elapsed_sweeps, :]
                self.odmr_raw_data = expanded_array
                self.log.warning('raw data array in ODMRLogic was not big enough for the entire '
                                 'measurement. Array will be expanded.\nOld array shape was '
                                 '({0:d}, {1:d}), new shape is ({2:d}, {3:d}).'
                                 ''.format(self.odmr_raw_data.shape[0]-self.number_of_lines,
                                           self.odmr_raw_data.shape[1],
                                           self.odmr_raw_data.shape[0],
                                           self.odmr_raw_data.shape[1]))

            # shift data in the array "up" and add new data at the "bottom"
            self.odmr_raw_data[1:self.elapsed_sweeps + 1, :] = self.odmr_raw_data[
                                                               :self.elapsed_sweeps, :]
            self.odmr_raw_data[0, :] = new_counts

            # Set plot slice of matrix
            self.odmr_plot_xy = self.odmr_raw_data[:self.number_of_lines, :]

            # Update elapsed time/sweeps
            self.elapsed_sweeps += 1
            self.elapsed_time = time.time() - self._startTime
            if self.elapsed_time >= self.run_time:
                self.stopRequested = True

            # Fire update signals
            self.sigOdmrElapsedTimeUpdated.emit(self.elapsed_time, self.elapsed_sweeps)
            self.sigOdmrPlotsUpdated.emit(self.odmr_plot_x, self.odmr_plot_y, self.odmr_plot_xy)
            self.sigNextLine.emit()
            return

    def get_hw_constraints(self):
        """ Return the names of all ocnfigured fit functions.
        @return object: Hardware constraints object
        """
        constraints = self._mw_device.get_limits()
        return constraints

    def get_fit_functions(self):
        """ Return the hardware constraints/limits
        @return list(str): list of fit function names
        """
<<<<<<< HEAD
        return self.fc.fit_dict.keys()
=======
        return list(self.fc.fit_list)
>>>>>>> 26b3431d

    def do_fit(self, fit_function=None, x_data=None, y_data=None):
        """ 
        Execute the currently configured fit on the measurement data. Optionally on passed data
        """
        if (x_data is None) or (y_data is None):
            x_data = self.odmr_plot_x
            y_data = self.odmr_plot_y

        if fit_function is not None and isinstance(fit_function, str):
            if fit_function in self.get_fit_functions():
                self.fc.set_current_fit(fit_function)
            else:
                self.fc.set_current_fit('No Fit')
                if fit_function != 'No Fit':
                    self.log.warning('Fit function "{0}" not available in ODMRLogic fit container.'
                                     ''.format(fit_function))

        self.odmr_fit_x, self.odmr_fit_y, result = self.fc.do_fit(x_data, y_data)

        if result is None:
            result_str_dict = {}
        else:
            result_str_dict = result.result_str_dict
        self.sigOdmrFitUpdated.emit(self.odmr_fit_x, self.odmr_fit_y,
                                    result_str_dict, self.fc.current_fit)
        return

    def save_odmr_data(self, tag=None, colorscale_range=None, percentile_range=None):
        """ Saves the current ODMR data to a file."""
        if tag is None:
            tag = ''

        # two paths to save the raw data and the odmr scan data.
        filepath = self._save_logic.get_path_for_module(module_name='ODMR')
        filepath2 = self._save_logic.get_path_for_module(module_name='ODMR')

        timestamp = datetime.datetime.now()

        if len(tag) > 0:
            filelabel = tag + '_ODMR_data'
            filelabel2 = tag + '_ODMR_data_raw'
        else:
            filelabel = 'ODMR_data'
            filelabel2 = 'ODMR_data_raw'

        # prepare the data in a dict or in an OrderedDict:
        data = OrderedDict()
        data2 = OrderedDict()
        data['frequency (Hz)'] = self.odmr_plot_x
        data['count data (counts/s)'] = self.odmr_plot_y
        data2['count data (counts/s)'] = self.odmr_raw_data[:self.elapsed_sweeps, :]

        parameters = OrderedDict()
        parameters['Microwave Power (dBm)'] = self.mw_power
        parameters['Run Time (s)'] = self.run_time
        parameters['Number of frequency sweeps (#)'] = self.elapsed_sweeps
        parameters['Start Frequency (Hz)'] = self.mw_start
        parameters['Stop Frequency (Hz)'] = self.mw_stop
        parameters['Step size (Hz)'] = self.mw_step
        parameters['Clock Frequency (Hz)'] = self.clock_frequency
        if self.fc.current_fit != 'No Fit':
<<<<<<< HEAD
            parameters['Fit function'] = self.fc.fit_dict[self.fc.current_fit]['fit_name']
=======
            parameters['Fit function'] = self.fc.current_fit
>>>>>>> 26b3431d

        # add all fit parameter to the saved data:
        for name, param in self.fc.current_fit_param.items():
            parameters[name] = str(param)

        fig = self.draw_figure(cbar_range=colorscale_range, percentile_range=percentile_range)

        self._save_logic.save_data(data,
                                   filepath=filepath,
                                   parameters=parameters,
                                   filelabel=filelabel,
                                   fmt='%.6e',
                                   delimiter='\t',
                                   timestamp=timestamp,
                                   plotfig=fig)

        self._save_logic.save_data(data2,
                                   filepath=filepath2,
                                   parameters=parameters,
                                   filelabel=filelabel2,
                                   fmt='%.6e',
                                   delimiter='\t',
                                   timestamp=timestamp)

        self.log.info('ODMR data saved to:\n{0}'.format(filepath))
        return

    def draw_figure(self, cbar_range=None, percentile_range=None):
        """ Draw the summary figure to save with the data.

        @param: list cbar_range: (optional) [color_scale_min, color_scale_max].
                                 If not supplied then a default of data_min to data_max
                                 will be used.

        @param: list percentile_range: (optional) Percentile range of the chosen cbar_range.

        @return: fig fig: a matplotlib figure object to be saved to file.
        """
        freq_data = self.odmr_plot_x
        count_data = self.odmr_plot_y
        fit_freq_vals = self.odmr_fit_x
        fit_count_vals = self.odmr_fit_y
        matrix_data = self.odmr_plot_xy

        # If no colorbar range was given, take full range of data
        if cbar_range is None:
            cbar_range = np.array([np.min(matrix_data), np.max(matrix_data)])
        else:
            cbar_range = np.array(cbar_range)

        prefix = ['', 'k', 'M', 'G', 'T']
        prefix_index = 0

        # Rescale counts data with SI prefix
        while np.max(count_data) > 1000:
            count_data = count_data / 1000
            fit_count_vals = fit_count_vals / 1000
            prefix_index = prefix_index + 1

        counts_prefix = prefix[prefix_index]

        # Rescale frequency data with SI prefix
        prefix_index = 0

        while np.max(freq_data) > 1000:
            freq_data = freq_data / 1000
            fit_freq_vals = fit_freq_vals / 1000
            prefix_index = prefix_index + 1

        mw_prefix = prefix[prefix_index]

        # Rescale matrix counts data with SI prefix
        prefix_index = 0

        while np.max(matrix_data) > 1000:
            matrix_data = matrix_data / 1000
            cbar_range = cbar_range / 1000
            prefix_index = prefix_index + 1

        cbar_prefix = prefix[prefix_index]

        # Use qudi style
        plt.style.use(self._save_logic.mpl_qd_style)

        # Create figure
        fig, (ax_mean, ax_matrix) = plt.subplots(nrows=2, ncols=1)

        ax_mean.plot(freq_data, count_data, linestyle=':', linewidth=0.5)

        # Do not include fit curve if there is no fit calculated.
        if max(fit_count_vals) > 0:
            ax_mean.plot(fit_freq_vals, fit_count_vals, marker='None')

        ax_mean.set_ylabel('Fluorescence (' + counts_prefix + 'c/s)')
        ax_mean.set_xlim(np.min(freq_data), np.max(freq_data))

        matrixplot = ax_matrix.imshow(matrix_data,
                                      cmap=plt.get_cmap('inferno'),  # reference the right place in qd
                                      origin='lower',
                                      vmin=cbar_range[0],
                                      vmax=cbar_range[1],
                                      extent=[np.min(freq_data),
                                              np.max(freq_data),
                                              0,
                                              self.number_of_lines
                                              ],
                                      aspect='auto',
                                      interpolation='nearest')

        ax_matrix.set_xlabel('Frequency (' + mw_prefix + 'Hz)')
        ax_matrix.set_ylabel('Scan #')

        # Adjust subplots to make room for colorbar
        fig.subplots_adjust(right=0.8)

        # Add colorbar axis to figure
        cbar_ax = fig.add_axes([0.85, 0.15, 0.02, 0.7])

        # Draw colorbar
        cbar = fig.colorbar(matrixplot, cax=cbar_ax)
        cbar.set_label('Fluorescence (' + cbar_prefix + 'c/s)')

        # remove ticks from colorbar for cleaner image
        cbar.ax.tick_params(which=u'both', length=0)

        # If we have percentile information, draw that to the figure
        if percentile_range is not None:
            cbar.ax.annotate(str(percentile_range[0]),
                             xy=(-0.3, 0.0),
                             xycoords='axes fraction',
                             horizontalalignment='right',
                             verticalalignment='center',
                             rotation=90
                             )
            cbar.ax.annotate(str(percentile_range[1]),
                             xy=(-0.3, 1.0),
                             xycoords='axes fraction',
                             horizontalalignment='right',
                             verticalalignment='center',
                             rotation=90
                             )
            cbar.ax.annotate('(percentile)',
                             xy=(-0.3, 0.5),
                             xycoords='axes fraction',
                             horizontalalignment='right',
                             verticalalignment='center',
                             rotation=90
                             )

        return fig

    def perform_odmr_measurement(self, freq_start, freq_step, freq_stop, power, runtime,
                                 fit_function='No Fit', save_after_meas=True, name_tag=''):
        """ An independant method, which can be called by a task with the proper input values
            to perform an odmr measurement.

        @return 
        """
        timeout = 30
        start_time = time.time()
        while self.getState() != 'idle':
            time.sleep(0.5)
            timeout -= (time.time() - start_time)
            if timeout <= 0:
                self.log.error('perform_odmr_measurement failed. Logic module was still locked '
                               'and 30 sec timeout has been reached.')
                return {}

        # set all relevant parameter:
        self.set_power(power)
        self.set_sweep_frequencies(freq_start, freq_stop, freq_step)
        self.set_runtime(runtime)

        # start the scan
        self.start_odmr_scan()

        # wait until the scan has started
        while self.getState() != 'locked':
            time.sleep(1)
        # wait until the scan has finished
        while self.getState() == 'locked':
            time.sleep(1)

        # Perform fit if requested
        if fit_function != 'No Fit':
            self.do_fit(fit_function)
            fit_params = self.fc.current_fit_param
        else:
            fit_params = None

        # Save data if requested
        if save_after_meas:
            self.save_odmr_data(tag=name_tag)

        return self.odmr_plot_x, self.odmr_plot_y, fit_params<|MERGE_RESOLUTION|>--- conflicted
+++ resolved
@@ -519,19 +519,19 @@
             self.lock()
             self._clearOdmrData = False
             self.stopRequested = False
-            self.fc.clear_result()
+        self.fc.clear_result()
 
             self.elapsed_sweeps = 0
             self.elapsed_time = 0.0
             self._startTime = time.time()
             self.sigOdmrElapsedTimeUpdated.emit(self.elapsed_time, self.elapsed_sweeps)
 
-            odmr_status = self._start_odmr_counter()
-            if odmr_status < 0:
+        odmr_status = self._start_odmr_counter()
+        if odmr_status < 0:
                 mode, is_running = self._mw_device.get_status()
                 self.sigOutputStateUpdated.emit(mode, is_running)
                 self.unlock()
-                return -1
+            return -1
 
             mode, is_running = self.mw_sweep_on()
             if not is_running:
@@ -548,7 +548,7 @@
             self.log.debug('Estimated number of raw data lines: {0:d}'
                            ''.format(estimated_number_of_lines))
             self.odmr_raw_data = np.zeros([estimated_number_of_lines, self.odmr_plot_x.size])
-            self.sigNextLine.emit()
+                self.sigNextLine.emit()
             return 0
 
     def continue_odmr_scan(self):
@@ -565,15 +565,15 @@
             self.stopRequested = False
             self.fc.clear_result()
 
-            self._startTime = time.time() - self.elapsed_time
+        self._startTime = time.time() - self.elapsed_time
             self.sigOdmrElapsedTimeUpdated.emit(self.elapsed_time, self.elapsed_sweeps)
 
-            odmr_status = self._start_odmr_counter()
-            if odmr_status < 0:
+        odmr_status = self._start_odmr_counter()
+        if odmr_status < 0:
                 mode, is_running = self._mw_device.get_status()
                 self.sigOutputStateUpdated.emit(mode, is_running)
                 self.unlock()
-                return -1
+            return -1
 
             mode, is_running = self.mw_sweep_on()
             if not is_running:
@@ -581,7 +581,7 @@
                 self.unlock()
                 return -1
 
-            self.sigNextLine.emit()
+        self.sigNextLine.emit()
             return 0
 
     def stop_odmr_scan(self):
@@ -615,7 +615,7 @@
                 return
 
             # Stop measurement if stop has been requested
-            if self.stopRequested:
+        if self.stopRequested:
                 self.stopRequested = False
                 self.mw_off()
                 self._stop_odmr_counter()
@@ -627,15 +627,15 @@
                 self.elapsed_sweeps = 0
                 self._startTime = time.time()
 
-            # reset position so every line starts from the same frequency
+        # reset position so every line starts from the same frequency
             self.reset_sweep()
 
             # Acquire count data
             new_counts = self._odmr_counter.count_odmr(length=self.odmr_plot_x.size)
-            if new_counts[0] == -1:
-                self.stopRequested = True
-                self.sigNextLine.emit()
-                return
+        if new_counts[0] == -1:
+            self.stopRequested = True
+            self.sigNextLine.emit()
+            return
 
             # Add new count data to mean signal
             if self._clearOdmrData:
@@ -671,14 +671,14 @@
 
             # Update elapsed time/sweeps
             self.elapsed_sweeps += 1
-            self.elapsed_time = time.time() - self._startTime
-            if self.elapsed_time >= self.run_time:
-                self.stopRequested = True
+        self.elapsed_time = time.time() - self._startTime
+        if self.elapsed_time >= self.run_time:
+            self.stopRequested = True
 
             # Fire update signals
             self.sigOdmrElapsedTimeUpdated.emit(self.elapsed_time, self.elapsed_sweeps)
             self.sigOdmrPlotsUpdated.emit(self.odmr_plot_x, self.odmr_plot_y, self.odmr_plot_xy)
-            self.sigNextLine.emit()
+        self.sigNextLine.emit()
             return
 
     def get_hw_constraints(self):
@@ -692,11 +692,7 @@
         """ Return the hardware constraints/limits
         @return list(str): list of fit function names
         """
-<<<<<<< HEAD
-        return self.fc.fit_dict.keys()
-=======
-        return list(self.fc.fit_list)
->>>>>>> 26b3431d
+        return list(self.fc.fit_dict)
 
     def do_fit(self, fit_function=None, x_data=None, y_data=None):
         """ 
@@ -759,11 +755,7 @@
         parameters['Step size (Hz)'] = self.mw_step
         parameters['Clock Frequency (Hz)'] = self.clock_frequency
         if self.fc.current_fit != 'No Fit':
-<<<<<<< HEAD
             parameters['Fit function'] = self.fc.fit_dict[self.fc.current_fit]['fit_name']
-=======
-            parameters['Fit function'] = self.fc.current_fit
->>>>>>> 26b3431d
 
         # add all fit parameter to the saved data:
         for name, param in self.fc.current_fit_param.items():
@@ -812,7 +804,7 @@
         if cbar_range is None:
             cbar_range = np.array([np.min(matrix_data), np.max(matrix_data)])
         else:
-            cbar_range = np.array(cbar_range)
+        cbar_range = np.array(cbar_range)
 
         prefix = ['', 'k', 'M', 'G', 'T']
         prefix_index = 0
