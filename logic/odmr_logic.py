# -*- coding: utf-8 -*-

"""
This file contains the Qudi Logic module base class.

Qudi is free software: you can redistribute it and/or modify
it under the terms of the GNU General Public License as published by
the Free Software Foundation, either version 3 of the License, or
(at your option) any later version.

Qudi is distributed in the hope that it will be useful,
but WITHOUT ANY WARRANTY; without even the implied warranty of
MERCHANTABILITY or FITNESS FOR A PARTICULAR PURPOSE.  See the
GNU General Public License for more details.

You should have received a copy of the GNU General Public License
along with Qudi. If not, see <http://www.gnu.org/licenses/>.

Copyright (c) the Qudi Developers. See the COPYRIGHT.txt file at the
top-level directory of this distribution and at <https://github.com/Ulm-IQO/qudi/>
"""

from qtpy import QtCore
from collections import OrderedDict
from interface.microwave_interface import MicrowaveMode
from interface.microwave_interface import TriggerEdge
import numpy as np
import time
import datetime
import matplotlib.pyplot as plt
import lmfit

from logic.generic_logic import GenericLogic
from core.util.mutex import Mutex


class ODMRLogic(GenericLogic):

    """This is the Logic class for ODMR."""
    _modclass = 'odmrlogic'
    _modtype = 'logic'
    # declare connectors
    _in = {'odmrcounter': 'ODMRCounterInterface',
           'fitlogic': 'FitLogic',
           'microwave1': 'mwsourceinterface',
           'savelogic': 'SaveLogic',
           'taskrunner': 'TaskRunner'
           }
    _out = {'odmrlogic': 'ODMRLogic'}

    sigNextLine = QtCore.Signal()
    sigOdmrStarted = QtCore.Signal()
    sigOdmrStopped = QtCore.Signal()
    sigOdmrPlotUpdated = QtCore.Signal()
    sigOdmrFitUpdated = QtCore.Signal()
    sigOdmrMatrixUpdated = QtCore.Signal()
    sigOdmrFinished = QtCore.Signal()
    sigOdmrElapsedTimeChanged = QtCore.Signal()
    sigODMRMatrixAxesChanged = QtCore.Signal()
    sigMicrowaveCWModeChanged = QtCore.Signal(bool)
    sigMicrowaveListModeChanged = QtCore.Signal(bool)

    def __init__(self, config, **kwargs):
        super().__init__(config=config, **kwargs)

        self.log.info('The following configuration was found.')

        # checking for the right configuration
        for key in config.keys():
            self.log.info('{0}: {1}'.format(key, config[key]))

        # number of lines in the matrix plot
        self.number_of_lines = 50
        self.threadlock = Mutex()
        self.stopRequested = False
        self._clear_odmr_plots = False

    def on_activate(self, e):
        """ Initialisation performed during activation of the module.

        @param object e: Event class object from Fysom.
                         An object created by the state machine module Fysom,
                         which is connected to a specific event (have a look in
                         the Base Class). This object contains the passed event,
                         the state before the event happened and the destination
                         of the state which should be reached after the event
                         had happened.
        """

        self._mw_device = self.get_in_connector('microwave1')
        self._fit_logic = self.get_in_connector('fitlogic')
        self._odmr_counter = self.get_in_connector('odmrcounter')
        self._save_logic = self.get_in_connector('savelogic')
        self._taskrunner = self.get_in_connector('taskrunner')

        config = self.getConfiguration()
        self.limits = self._mw_device.get_limits()
        if 'scanmode' in config and ('sweep' in config['scanmode'] or 'SWEEP' in config['scanmode']):
            self.scanmode = MicrowaveMode.SWEEP
        elif 'scanmode' in config and ('list' in config['scanmode'] or 'LIST' in config['scanmode']):
            self.scanmode = MicrowaveMode.LIST
        else:
            self.scanmode = MicrowaveMode.LIST
            self.log.warning('No scanmode defined in config for odmr_logic module.\n'
                             'Falling back to list mode.')

        # theoretically this can be changed, but the current counting scheme willnot support that
        self.MW_trigger_pol = TriggerEdge.RISING

        self._odmrscan_counter = 0
        self._clock_frequency = 200     # in Hz
        self.fit_function = 'No Fit'

        self._fit_param = dict()
        self._fit_result = None

        self.fit_models = OrderedDict([
            ('Lorentzian', self._fit_logic.make_lorentzian_model()),
            ('Double Lorentzian', self._fit_logic.make_multiplelorentzian_model(no_of_lor=2)),
            ('Double Lorentzian with fixed splitting', self._fit_logic.make_multiplelorentzian_model(no_of_lor=2)),
            ('N14', self._fit_logic.make_multiplelorentzian_model(no_of_lor=3)),
            ('N15', self._fit_logic.make_multiplelorentzian_model(no_of_lor=2)),
            ('Double Gaussian', self._fit_logic.make_multiplegaussian_model(no_of_gauss=2))
        ])

        self.use_custom_params = {
            'Lorentzian': False,
            'Double Lorentzian': False,
            'Double Lorentzian with fixed splitting': False,
            'N14': False,
            'N15': False,
            'Double Gaussian': False
        }

        self.mw_frequency = self.limits.frequency_in_range(2870e6)

        self.mw_power = self.limits.power_in_range(-30)
        self.mw_start = self.limits.frequency_in_range(2800e6)
        self.mw_stop = self.limits.frequency_in_range(2950e6)
        self.mw_step = self.limits.list_step_in_range(2e6)
        self.run_time = 10          # in s
        self.elapsed_time = 0       # in s
        self.current_fit_function = 'No Fit'

        self.saveRawData = False  # flag for saving raw data

        # load parameters stored in app state store
        if 'clock_frequency' in self._statusVariables:
            self._clock_frequency = self._statusVariables['clock_frequency']
        if 'mw_frequency' in self._statusVariables:
            self.mw_frequency = self.limits.frequency_in_range(
                self._statusVariables['mw_frequency'])
        if 'mw_power' in self._statusVariables:
            self.mw_power = self.limits.power_in_range(self._statusVariables['mw_power'])
        if 'mw_start' in self._statusVariables:
            self.mw_start = self.limits.frequency_in_range(self._statusVariables['mw_start'])
        if 'mw_stop' in self._statusVariables:
            self.mw_stop = self.limits.frequency_in_range(self._statusVariables['mw_stop'])
        if 'mw_step' in self._statusVariables:
            self.mw_step = self.limits.list_step_in_range(self._statusVariables['mw_step'])
        if 'run_time' in self._statusVariables:
            self.run_time = self._statusVariables['run_time']
        if 'saveRawData' in self._statusVariables:
            self.saveRawData = self._statusVariables['saveRawData']

        self.sigNextLine.connect(self._scan_ODMR_line, QtCore.Qt.QueuedConnection)

        # Initalize the ODMR plot and matrix image
        self._mw_frequency_list = np.arange(self.mw_start, self.mw_stop + self.mw_step, self.mw_step)
        self.ODMR_fit_x = np.arange(self.mw_start, self.mw_stop + self.mw_step, self.mw_step / 10.)
        self._initialize_ODMR_plot()
        self._initialize_ODMR_matrix()

        # setting to low power and turning off the input during activation
        self.set_frequency(frequency=self.mw_frequency)
        self.set_power(power=self.mw_power)
        self.MW_off()
        self._mw_device.set_ext_trigger(self.MW_trigger_pol)

    def on_deactivate(self, e):
        """ Deinitialisation performed during deactivation of the module.

        @param object e: Event class object from Fysom. A more detailed
                         explanation can be found in method activation.
        """
        # save parameters stored in app state store
        self._statusVariables['clock_frequency'] = self._clock_frequency
        self._statusVariables['mw_frequency'] = self.mw_frequency
        self._statusVariables['mw_power'] = self.mw_power
        self._statusVariables['mw_start'] = self.mw_start
        self._statusVariables['mw_stop'] = self.mw_stop
        self._statusVariables['mw_step'] = self.mw_step
        self._statusVariables['run_time'] = self.run_time
        self._statusVariables['saveRawData'] = self.saveRawData

    def set_clock_frequency(self, clock_frequency):
        """Sets the frequency of the clock

        @param int clock_frequency: desired frequency of the clock

        @return int: error code (0:OK, -1:error)
        """
        self._clock_frequency = int(clock_frequency)
        # checks if scanner is still running
        if self.getState() == 'locked':
            return -1
        else:
            return 0

    def start_odmr(self):
        """ Starting the ODMR counter. """
        self.lock()
        clock_status = self._odmr_counter.set_up_odmr_clock(clock_frequency=self._clock_frequency)
        if clock_status < 0:
            self.unlock()
            return -1

        counter_status = self._odmr_counter.set_up_odmr()
        if counter_status < 0:
            self._odmr_counter.close_odmr_clock()
            self.unlock()
            return -1

        self.sigMicrowaveCWModeChanged.emit(False)
        self.sigMicrowaveListModeChanged.emit(True)
        return 0

    def kill_odmr(self):
        """ Stopping the ODMR counter. """
        self._odmr_counter.close_odmr()
        self._odmr_counter.close_odmr_clock()
        return 0

    def start_odmr_scan(self):
        """ Starting an ODMR scan. """
        self._clear_odmr_plots = False
        self._odmrscan_counter = 0
        self._startTime = time.time()
        self.elapsed_time = 0
        self.sigOdmrElapsedTimeChanged.emit()
        self.mw_start = self.limits.frequency_in_range(self.mw_start)
        self.mw_stop = self.limits.frequency_in_range(self.mw_stop)

        if self.scanmode == MicrowaveMode.SWEEP:
            self.mw_step = self.limits.sweep_step_in_range(self.mw_step)
        elif self.scanmode == MicrowaveMode.LIST:
            self.mw_step = self.limits.list_step_in_range(self.mw_step)

        self._mw_frequency_list = np.arange(self.mw_start, self.mw_stop + self.mw_step, self.mw_step)

        self.ODMR_fit_x = np.arange(self.mw_start, self.mw_stop + self.mw_step, self.mw_step / 10.)
        self._fit_param = dict()
        self._fit_result = None

        if self.saveRawData:
            # All that is necesarry fo saving of raw data:
            # length of req list
            self._mw_frequency_list_length = int(self._mw_frequency_list.shape[0])
            # time for one line
            self._ODMR_line_time = self._mw_frequency_list_length / self._clock_frequency
            # amout of lines done during run_time
            self._ODMR_line_count = self.run_time / self._ODMR_line_time
            # list used to store the raw data, is saved in seperate file for post prossesing initiallized with -1
            self.ODMR_raw_data = np.full((self._mw_frequency_list_length, self._ODMR_line_count), -1)
            self.log.info('Raw data saving...')
        else:
            self.log.info('Raw data NOT saved.')

        odmr_status = self.start_odmr()
        if odmr_status < 0:
            self.sigMicrowaveCWModeChanged.emit(False)
            self.sigMicrowaveListModeChanged.emit(False)
            self.sigOdmrStopped.emit()
            return -1
<<<<<<< HEAD

        if self.scanmode == 'SWEEP':
=======
            
        if self.scanmode == MicrowaveMode.SWEEP:
>>>>>>> ab881ba8
            if len(self._mw_frequency_list) >= self.limits.sweep_maxentries:
                self.stopRequested = True
                self.sigNextLine.emit()
                return -1
            n = self._mw_device.set_sweep(self.mw_start, self.mw_stop, self.mw_step, self.mw_power)
            return_val = n - len(self._mw_frequency_list)

        elif self.scanmode == MicrowaveMode.LIST:
            if len(self._mw_frequency_list) >= self.limits.list_maxentries:
                self.stopRequested = True
                self.sigNextLine.emit()
                return -1
            return_val = self._mw_device.set_list(self._mw_frequency_list, self.mw_power)

        if return_val != 0:
            self.stopRequested = True
        else:
            if self.scanmode == MicrowaveMode.SWEEP:
                self._mw_device.sweep_on()
            elif self.scanmode == MicrowaveMode.LIST:
                self._mw_device.list_on()

        self._initialize_ODMR_plot()
        self._initialize_ODMR_matrix()
        self.sigOdmrStarted.emit()
        self.sigNextLine.emit()
        return return_val

    def continue_odmr_scan(self):
        """ """
        self._startTime = time.time() - self.elapsed_time

        odmr_status = self.start_odmr()
        if odmr_status < 0:
            self.sigMicrowaveCWModeChanged.emit(False)
            self.sigMicrowaveListModeChanged.emit(False)
            self.sigOdmrStopped.emit()
            return -1

        if self.scanmode == MicrowaveMode.SWEEP:
            n = self._mw_device.set_sweep(self.mw_start, self.mw_stop, self.mw_step, self.mw_power)
            return_val = n - len(self._mw_frequency_list)
        elif self.scanmode == MicrowaveMode.LIST:
            return_val = self._mw_device.set_list(self._mw_frequency_list, self.mw_power)

        if return_val != 0:
            self.stopRequested = True
        else:
            if self.scanmode == MicrowaveMode.SWEEP:
                self._mw_device.sweep_on()
            elif self.scanmode == MicrowaveMode.LIST:
                self._mw_device.list_on()
        self.sigOdmrStarted.emit()
        self.sigNextLine.emit()
        return return_val

    def stop_odmr_scan(self):
        """ Stop the ODMR scan.

        @return int: error code (0:OK, -1:error)
        """
        with self.threadlock:
            if self.getState() == 'locked':
                self.stopRequested = True
        return 0

    def _initialize_ODMR_plot(self):
        """ Initializing the ODMR line plot. """
        self.ODMR_plot_x = self._mw_frequency_list
        self.ODMR_plot_y = np.zeros(self._mw_frequency_list.shape)
        self.ODMR_fit_y = np.zeros(self.ODMR_fit_x.shape)

    def _initialize_ODMR_matrix(self):
        """ Initializing the ODMR matrix plot. """
        self.ODMR_plot_xy = np.zeros((self.number_of_lines, len(self._mw_frequency_list)))
        self.sigODMRMatrixAxesChanged.emit()

    def clear_odmr_plots(self):
        """¨Set the option to clear the curret ODMR plot.

        The clear operation has to be performed within the method
        _scan_ODMR_line. This method just sets the flag for that. """
        self._clear_odmr_plots = True

    def _scan_ODMR_line(self):
        """ Scans one line in ODMR

        (from mw_start to mw_stop in steps of mw_step)
        """
        if self.stopRequested:
            with self.threadlock:
                self.MW_off()
                self.kill_odmr()
                self.stopRequested = False
                self.unlock()
                self.sigOdmrPlotUpdated.emit()
                self.sigOdmrMatrixUpdated.emit()

                self.sigMicrowaveCWModeChanged.emit(False)
                self.sigMicrowaveListModeChanged.emit(False)
                self.sigOdmrStopped.emit()
                return

        # reset position so every line starts from the same frequency
        if self.scanmode == MicrowaveMode.SWEEP:
            self._mw_device.reset_sweep()
        elif self.scanmode == MicrowaveMode.LIST:
            self._mw_device.reset_listpos()
        new_counts = self._odmr_counter.count_odmr(length=len(self._mw_frequency_list))
        if new_counts[0] == -1:
            self.stopRequested = True
            self.sigNextLine.emit()
            return

        # if during the scan a clearing of the ODMR plots is needed:
        if self._clear_odmr_plots:
            self._odmrscan_counter = 0
            self._initialize_ODMR_plot()
            self._initialize_ODMR_matrix()
            self._clear_odmr_plots = False

        self.ODMR_plot_y = (self._odmrscan_counter * self.ODMR_plot_y + new_counts) / (self._odmrscan_counter + 1)

        # React on the case, when the number of matrix lines have changed during
        # the scan. Essentially, there are three cases which can happen:
        curr_num_lines = np.shape(self.ODMR_plot_xy)[0]
        if curr_num_lines > self.number_of_lines:

            self.ODMR_plot_xy = np.vstack((new_counts, self.ODMR_plot_xy[:self.number_of_lines - 1, :]))

            # It is very necessary that the matrix will be updated BEFORE the
            # axes are adjusted, otherwise, there the display will not fit with
            # the data!
            self.sigOdmrMatrixUpdated.emit()
            self.sigODMRMatrixAxesChanged.emit()

        elif np.shape(self.ODMR_plot_xy)[0] < self.number_of_lines:
            new_matrix = np.zeros((self.number_of_lines, len(self._mw_frequency_list)))
            new_matrix[1:curr_num_lines + 1, :] = self.ODMR_plot_xy
            new_matrix[0, :] = new_counts
            self.ODMR_plot_xy = new_matrix

            # It is very necessary that the matrix will be updated BEFORE the
            # axes are adjusted, otherwise, there the display will not fit with
            # the data!
            self.sigOdmrMatrixUpdated.emit()
            self.sigODMRMatrixAxesChanged.emit()

        else:
            self.ODMR_plot_xy = np.vstack((new_counts, self.ODMR_plot_xy[:-1, :]))
            self.sigOdmrMatrixUpdated.emit()

        if self.saveRawData:
            self.ODMR_raw_data[:, self._odmrscan_counter] = new_counts  # adds the ne odmr line to the overall np.array

        self._odmrscan_counter += 1
        self.elapsed_time = time.time() - self._startTime
        self.sigOdmrElapsedTimeChanged.emit()
        if self.elapsed_time >= self.run_time:
            self.stopRequested = True
            self.sigOdmrFinished.emit()

        self.sigOdmrPlotUpdated.emit()
        self.sigNextLine.emit()

    def set_power(self, power=None):
        """ Forwarding the desired new power from the GUI to the MW source.

        @param float power: power set at the GUI

        @return int: error code (0:OK, -1:error)
        """
        if isinstance(power, (int, float)):
            self.mw_power = self.limits.power_in_range(power)
        else:
            return -1
        if self.getState() == 'locked':
            return -1
        else:
            error_code = self._mw_device.set_power(
                self.limits.power_in_range(power))
            return error_code

    def get_power(self):
        """ Getting the current power from the MW source.

        @return float: current power of the MW source
        """
        power = self._mw_device.get_power()
        return power

    def set_frequency(self, frequency=None):
        """ Forwarding the desired new frequency from the GUI to the MW source.

        @param float frequency: frequency set at the GUI

        @return int: error code (0:OK, -1:error)
        """
        if isinstance(frequency, (int, float)):
            self.mw_frequency = self.limits.frequency_in_range(frequency)
        else:
            return -1
        if self.getState() == 'locked':
            return -1
        else:
            error_code = self._mw_device.set_frequency(
                self.limits.frequency_in_range(frequency))
            return error_code

    def get_frequency(self):
        """ Getting the current frequency from the MW source.

        @return float: current frequency of the MW source
        """
        frequency = self._mw_device.get_frequency()  # divided by 1e6 is now done in gui!!
        return frequency

    def MW_on(self):
        """ Switching on the MW source.

        @return int: error code (0:OK, -1:error)
        """
        error_code = self._mw_device.on()

        self.sigMicrowaveCWModeChanged.emit(True)
        self.sigMicrowaveListModeChanged.emit(False)

        return error_code

    def MW_off(self):
        """ Switching off the MW source.

        @return int: error code (0:OK, -1:error)
        """
        error_code = self._mw_device.off()

        self.sigMicrowaveCWModeChanged.emit(False)
        self.sigMicrowaveListModeChanged.emit(False)

        return error_code

    def get_fit_functions(self):
        """ Returns all fit methods, which are currently implemented for that module.

        @return list: with string entries denoting the names of the fit.
        """

        models = list(self.fit_models.keys())
        models.insert(0, 'No Fit')
        return models

    def do_fit(self, fit_function=None, x_data=None, y_data=None,
               fit_granularity_fact=10):
        """Performs the chosen fit on the measured data.

        @param str fit_function: name of the chosen fit function
        @param array x_data: optional, 1D np.array or 1D list with the x values.
                             If None is passed then the module x values are
                             taken.
        @param array y_data: optional, 1D np.array or 1D list with the y values.
                             If None is passed then the module y values are
                             taken. If passed, then it should have the same size
                             as x_data.
        @param float fit_granularity_fact: optional, set a multiple of the
                                           length of the input data. For
                                            fit_granularity_fact = 10
                                           ten times more datapoints are used
                                           for the fit display, then for the
                                           used x_data.

        @return: tuple (fit_x, fit_y, param_dict, fit_result)
            np.array fit_x: 1D array containing the x values of the fit
            np.array fit_y: 1D array containing the y values of the fit
            OrderedDict param_dict: a dictionary with the relevant fit
                                    parameters, i.e. the result of the fit. Each
                                    entry is again a dict with three entries,
                                        {'value': ... , 'error': ...., 'unit': '...'}
                                    The values and the errors are always saved
                                    in SI units!

            lmfit.model.ModelResult fit_result:
                            the result object of lmfit. If additional
                            information is needed from the fit, then they can be
                            obtained from this object. If no fit is performed
                            then result is set to None.
        """

        self.fit_function = fit_function

        # write all needed parameters (not rounded!) in this dict:
        param_dict = OrderedDict()
        result = None

        # Set the instance variable as the data set if nothing is passed.
        if x_data is None:
            x_data = self._mw_frequency_list
        if y_data is None:
            y_data = self.ODMR_plot_y

        self.ODMR_fit_x = np.linspace(start=x_data[0], stop=x_data[-1],
                                      num=int(len(x_data)*fit_granularity_fact))

        # set the keyword arguments, which will be passed to the fit.
        kwargs = {'x_axis': x_data,
                  'data': y_data,
                  'add_params': None}

        if self.fit_function == 'Lorentzian':

            result = self._fit_logic.make_lorentzian_fit(**kwargs)

            param_dict['Frequency'] = {'value': result.params['center'].value,
                                       'error': result.params['center'].stderr,
                                       'unit': 'Hz'}

            cont = result.params['amplitude'].value
            cont /= (-1 * np.pi * result.params['sigma'].value * result.params['c'].value)

            # use gaussian error propagation for error calculation:
            cont_err = np.sqrt(
                  (cont / result.params['amplitude'].value * result.params['amplitude'].stderr)**2
                + (cont / result.params['sigma'].value * result.params['sigma'].stderr)**2
                + (cont / result.params['c'].value * result.params['c'].stderr)**2)

            param_dict['Contrast'] = {'value': cont*100,
                                      'error': cont_err*100,
                                      'unit': '%'}

            param_dict['Linewidth'] = {'value': result.params['fwhm'].value,
                                       'error': result.params['fwhm'].stderr,
                                       'unit': 'Hz'}

            param_dict['chi_sqr'] = {'value': result.chisqr, 'unit': ''}

        elif self.fit_function == 'Double Lorentzian':

            result = self._fit_logic.make_doublelorentzian_fit(**kwargs)

            param_dict['Freq. 0'] = {'value': result.params['lorentz0_center'].value,
                                     'error': result.params['lorentz0_center'].stderr,
                                     'unit': 'Hz'}

            param_dict['Freq. 1'] = {'value': result.params['lorentz1_center'].value,
                                     'error': result.params['lorentz1_center'].stderr,
                                     'unit': 'Hz'}

            cont0 = result.params['lorentz0_amplitude'].value
            cont0 /= (-1 * np.pi * result.params['lorentz0_sigma'].value * result.params['c'].value)

            # use gaussian error propagation for error calculation:
            cont0_err = np.sqrt(
                  (cont0 / result.params['lorentz0_amplitude'].value * result.params['lorentz0_amplitude'].stderr) ** 2
                + (cont0 / result.params['lorentz0_sigma'].value * result.params['lorentz0_sigma'].stderr) ** 2
                + (cont0 / result.params['c'].value * result.params['c'].stderr) ** 2)

            param_dict['Contrast 0'] = {'value': cont0*100,
                                        'error': cont0_err*100,
                                        'unit': '%'}

            cont1 = result.params['lorentz1_amplitude'].value
            cont1 /= (-1 * np.pi * result.params['lorentz1_sigma'].value * result.params['c'].value)
            # use gaussian error propagation for error calculation:
            cont1_err = np.sqrt(
                (cont1 / result.params['lorentz1_amplitude'].value * result.params['lorentz1_amplitude'].stderr) ** 2
                + (cont1 / result.params['lorentz1_sigma'].value * result.params['lorentz1_sigma'].stderr) ** 2
                + (cont1 / result.params['c'].value * result.params['c'].stderr) ** 2)

            param_dict['Contrast 1'] = {'value': cont1*100,
                                        'error': cont1_err*100,
                                        'unit': '%'}

            param_dict['Linewidth 0'] = {'value': result.params['lorentz0_fwhm'].value,
                                         'error': result.params['lorentz0_fwhm'].stderr,
                                         'unit': 'Hz'}

            param_dict['Linewidth 1'] = {'value': result.params['lorentz1_fwhm'].value,
                                         'error': result.params['lorentz1_fwhm'].stderr,
                                         'unit': 'Hz'}


            param_dict['chi_sqr'] = {'value': result.chisqr, 'unit': ''}

        elif self.fit_function == 'Double Lorentzian with fixed splitting':


            additional_parameters = {}
            # TODO: insert this in gui config of ODMR
            splitting_from_gui_config = 5.0  # in MHz

            estimate = self._fit_logic.estimate_doublelorentz(self._mw_frequency_list, self.ODMR_plot_y)
            error = estimate[0]
            lorentz0_amplitude = estimate[1]
            lorentz1_amplitude = estimate[2]
            lorentz0_center = estimate[3]
            lorentz1_center = estimate[4]
            lorentz0_sigma = estimate[5]
            lorentz1_sigma = estimate[6]
            offset = estimate[7]

            if lorentz0_center < lorentz1_center:
                additional_parameters['lorentz1_center'] = {'expr': 'lorentz0_center{0:+f}'.format(splitting_from_gui_config)}
            else:
                splitting_from_gui_config *= -1
                additional_parameters['lorentz1_center'] = {'expr': 'lorentz0_center{0:+f}'.format(splitting_from_gui_config)}

            kwargs['add_params'] = additional_parameters


            result = self._fit_logic.make_doublelorentzian_fit(**kwargs)

            param_dict['Freq. 0'] = {'value': result.params['lorentz0_center'].value,
                                     'error': result.params['lorentz0_center'].stderr,
                                     'unit': 'Hz'}

            param_dict['Freq. 1'] = {'value': result.params['lorentz1_center'].value,
                                     'error': result.params['lorentz1_center'].stderr,
                                     'unit': 'Hz'}

            cont0 = result.params['lorentz0_amplitude'].value
            cont0 = cont0 / (-1 * np.pi * result.params['lorentz0_sigma'].value * result.params['c'].value)
            # use gaussian error propagation for error calculation:
            cont0_err = np.sqrt(
                  (cont0 / result.params['lorentz0_amplitude'].value * result.params['lorentz0_amplitude'].stderr) ** 2
                + (cont0 / result.params['lorentz0_sigma'].value * result.params['lorentz0_sigma'].stderr) ** 2
                + (cont0 / result.params['c'].value * result.params['c'].stderr) ** 2)

            param_dict['Contrast 0'] = {'value': cont0*100,
                                        'error': cont0_err*100,
                                        'unit': '%'}

            cont1 = result.params['lorentz1_amplitude'].value
            cont1 = cont1 / (-1 * np.pi * result.params['lorentz1_sigma'].value * result.params['c'].value)
            # use gaussian error propagation for error calculation:
            cont1_err = np.sqrt(
                  (cont1 / result.params['lorentz1_amplitude'].value * result.params['lorentz1_amplitude'].stderr) ** 2
                + (cont1 / result.params['lorentz1_sigma'].value * result.params['lorentz1_sigma'].stderr) ** 2
                + (cont1 / result.params['c'].value * result.params['c'].stderr) ** 2)

            param_dict['Contrast 1'] = {'value': cont1*100,
                                        'error': cont1_err*100,
                                        'unit': '%'}

            param_dict['Linewidth 0'] = {'value': result.params['lorentz0_fwhm'].value,
                                         'error': result.params['lorentz0_fwhm'].stderr,
                                         'unit': 'Hz'}

            param_dict['Linewidth 1'] = {'value': result.params['lorentz1_fwhm'].value,
                                         'error': result.params['lorentz1_fwhm'].stderr,
                                         'unit': 'Hz'}

            param_dict['chi_sqr'] = {'value': result.chisqr, 'unit': ''}

        elif self.fit_function == 'N14':
            result = self._fit_logic.make_N14_fit(**kwargs)

            param_dict['Freq. 0'] = {'value': result.params['lorentz0_center'].value,
                                     'error': result.params['lorentz0_center'].stderr,
                                     'unit': 'Hz'}

            param_dict['Freq. 1'] = {'value': result.params['lorentz1_center'].value,
                                     'error': result.params['lorentz1_center'].stderr,
                                     'unit': 'Hz'}

            param_dict['Freq. 2'] = {'value': result.params['lorentz2_center'].value,
                                     'error': result.params['lorentz2_center'].stderr,
                                     'unit': 'Hz'}

            cont0 = result.params['lorentz0_amplitude'].value
            cont0 = cont0 / (-1 * np.pi * result.params['lorentz0_sigma'].value * result.params['c'].value)

            # use gaussian error propagation for error calculation:
            cont0_err = np.sqrt(
                  (cont0 / result.params['lorentz0_amplitude'].value * result.params['lorentz0_amplitude'].stderr) ** 2
                + (cont0 / result.params['lorentz0_sigma'].value * result.params['lorentz0_sigma'].stderr) ** 2
                + (cont0 / result.params['c'].value * result.params['c'].stderr) ** 2)

            param_dict['Contrast 0'] = {'value': cont0*100,
                                        'error': cont0_err*100,
                                        'unit': '%'}

            cont1 = result.params['lorentz1_amplitude'].value
            cont1 = cont1 / (-1 * np.pi * result.params['lorentz1_sigma'].value * result.params['c'].value)

            # use gaussian error propagation for error calculation:
            cont1_err = np.sqrt(
                  (cont1 / result.params['lorentz1_amplitude'].value * result.params['lorentz1_amplitude'].stderr) ** 2
                + (cont1 / result.params['lorentz1_sigma'].value * result.params['lorentz1_sigma'].stderr) ** 2
                + (cont1 / result.params['c'].value * result.params['c'].stderr) ** 2)

            param_dict['Contrast 1'] = {'value': cont1*100,
                                        'error': cont1_err*100,
                                        'unit': '%'}

            cont2 = result.params['lorentz2_amplitude'].value
            cont2 = cont2 / (-1 * np.pi * result.params['lorentz2_sigma'].value * result.params['c'].value)

            # use gaussian error propagation for error calculation:
            cont2_err = np.sqrt(
                  (cont2 / result.params['lorentz2_amplitude'].value * result.params['lorentz2_amplitude'].stderr) ** 2
                + (cont2 / result.params['lorentz2_sigma'].value * result.params['lorentz2_sigma'].stderr) ** 2
                + (cont2 / result.params['c'].value * result.params['c'].stderr) ** 2)

            param_dict['Contrast 2'] = {'value': cont2*100,
                                        'error': cont2_err*100,
                                        'unit': '%'}

            param_dict['Linewidth 0'] = {'value': result.params['lorentz0_sigma'].value,
                                         'error': result.params['lorentz0_sigma'].stderr,
                                         'unit': 'Hz'}

            param_dict['Linewidth 1'] = {'value': result.params['lorentz1_sigma'].value,
                                         'error': result.params['lorentz1_sigma'].stderr,
                                         'unit': 'Hz'}

            param_dict['Linewidth 2'] = {'value': result.params['lorentz2_sigma'].value,
                                         'error': result.params['lorentz2_sigma'].stderr,
                                         'unit': 'Hz'}

            param_dict['chi_sqr'] = {'value': result.chisqr, 'unit': ''}

        elif self.fit_function == 'N15':

            result = self._fit_logic.make_N15_fit(**kwargs)

            param_dict['Freq. 0'] = {'value': result.params['lorentz0_center'].value,
                                     'error': result.params['lorentz0_center'].stderr,
                                     'unit': 'Hz'}

            param_dict['Freq. 1'] = {'value': result.params['lorentz1_center'].value,
                                     'error': result.params['lorentz1_center'].stderr,
                                     'unit': 'Hz'}

            cont0 = result.params['lorentz0_amplitude'].value
            cont0 = cont0 / (-1 * np.pi * result.params['lorentz0_sigma'].value * result.params['c'].value)

            # use gaussian error propagation for error calculation:
            cont0_err = np.sqrt(
                  (cont0 / result.params['lorentz0_amplitude'].value * result.params['lorentz0_amplitude'].stderr) ** 2
                + (cont0 / result.params['lorentz0_sigma'].value * result.params['lorentz0_sigma'].stderr) ** 2
                + (cont0 / result.params['c'].value * result.params['c'].stderr) ** 2)

            param_dict['Contrast 0'] = {'value': cont0*100,
                                        'error': cont0_err*100,
                                        'unit': '%'}

            cont1 = result.params['lorentz1_amplitude'].value
            cont1 = cont1 / (-1 * np.pi * result.params['lorentz1_sigma'].value * result.params['c'].value)

            # use gaussian error propagation for error calculation:
            cont1_err = np.sqrt(
                  (cont1 / result.params['lorentz1_amplitude'].value * result.params['lorentz1_amplitude'].stderr) ** 2
                + (cont1 / result.params['lorentz1_sigma'].value * result.params['lorentz1_sigma'].stderr) ** 2
                + (cont1 / result.params['c'].value * result.params['c'].stderr) ** 2)

            param_dict['Contrast 1'] = {'value': cont1*100,
                                        'error': cont1_err*100,
                                        'unit': '%'}

            param_dict['Linewidth 0'] = {'value': result.params['lorentz0_sigma'].value,
                                         'error': result.params['lorentz0_sigma'].stderr,
                                         'unit': 'Hz'}

            param_dict['Linewidth 1'] = {'value': result.params['lorentz1_sigma'].value,
                                         'error': result.params['lorentz1_sigma'].stderr,
                                         'unit': 'Hz'}

            param_dict['chi_sqr'] = {'value': result.chisqr, 'unit': ''}

        elif self.fit_function == 'Double Gaussian':

            result = self._fit_logic.make_doublegaussian_fit(estimator="odmr_dip", **kwargs)

            param_dict['Freq. 0'] = {'value': result.params['gaussian0_center'].value,
                                     'error': result.params['gaussian0_center'].stderr,
                                     'unit': 'Hz'}

            param_dict['Freq. 1'] = {'value': result.params['gaussian1_center'].value,
                                     'error': result.params['gaussian1_center'].stderr,
                                     'unit': 'Hz'}

            cont0 = result.params['gaussian0_amplitude'].value
            cont0 = cont0 / (-1 * np.pi * result.params['gaussian0_sigma'].value * result.params['c'].value)
            cont0_err = np.sqrt(
                  (cont0 / result.params['gaussian0_amplitude'].value * result.params['gaussian0_amplitude'].stderr) ** 2
                + (cont0 / result.params['gaussian0_sigma'].value * result.params['gaussian0_sigma'].stderr) ** 2
                + (cont0 / result.params['c'].value * result.params['c'].stderr) ** 2)

            param_dict['Contrast 0'] = {'value': cont0*100,
                                        'error': cont0_err*100,
                                        'unit': '%'}

            cont1 = result.params['gaussian1_amplitude'].value
            cont1 = cont1 / (-1 * np.pi * result.params['gaussian1_sigma'].value * result.params['c'].value)
            cont1_err = np.sqrt(
                  (cont1 / result.params['gaussian1_amplitude'].value * result.params['gaussian1_amplitude'].stderr) ** 2
                + (cont1 / result.params['gaussian1_sigma'].value * result.params['gaussian1_sigma'].stderr) ** 2
                + (cont1 / result.params['c'].value * result.params['c'].stderr) ** 2)

            param_dict['Contrast 1'] = {'value': cont1*100,
                                        'error': cont1_err*100,
                                        'unit': '%'}

            param_dict['Linewidth 0'] = {'value': result.params['gaussian0_sigma'].value,
                                         'error': result.params['gaussian0_sigma'].stderr,
                                         'unit': 'Hz'}

            param_dict['Linewidth 1'] = {'value': result.params['gaussian1_sigma'].value,
                                         'error': result.params['gaussian1_sigma'].stderr,
                                         'unit': 'Hz'}

            param_dict['chi_sqr'] = {'value': result.chisqr, 'unit': ''}

        else:
            self.log.warning('The Fit Function "{0}" is not implemented to '
                    'be used in the ODMR Logic. Correct that! Fit Call will '
                    'be skipped and Fit Function will be set to '
                    '"No Fit".'.format(fit_function))
            self.fit_function = 'No Fit'

        if self.fit_function == 'No Fit':
            self.ODMR_fit_y = np.zeros(self.ODMR_fit_x.shape)
        else:
            # after the fit was performed, retrieve the fitting function and
            # evaluate the fitted parameters according to the function:
            fitted_function, params = self.fit_models[self.fit_function]
            self.ODMR_fit_y = fitted_function.eval(x=self.ODMR_fit_x, params=result.params)

        #FIXME: Check whether this signal is really necessary here.
        self.sigOdmrPlotUpdated.emit()
        self.sigOdmrFitUpdated.emit()   # so that the gui can adjust to that

        self._fit_param = param_dict
        self._fit_result = result

        return self.ODMR_fit_x, self.ODMR_fit_y, param_dict, result

    def save_ODMR_Data(self, tag=None, colorscale_range=None, percentile_range=None):
        """ Saves the current ODMR data to a file."""

        # three paths to save the raw data (if desired), the odmr scan data and
        # the matrix data.
        filepath = self._save_logic.get_path_for_module(module_name='ODMR')
        filepath2 = self._save_logic.get_path_for_module(module_name='ODMR')
        filepath3 = self._save_logic.get_path_for_module(module_name='ODMR')

        timestamp = datetime.datetime.now()

        if tag is not None and len(tag) > 0:
            filelabel = tag + '_ODMR_data'
            filelabel2 = tag + '_ODMR_data_matrix'
            filelabel3 = tag + '_ODMR_data_raw'
        else:
            filelabel = 'ODMR_data'
            filelabel2 = 'ODMR_data_matrix'
            filelabel3 = 'ODMR_data_raw'

        # prepare the data in a dict or in an OrderedDict:
        data = OrderedDict()
        data2 = OrderedDict()
        data3 = OrderedDict()
        freq_data = self.ODMR_plot_x
        count_data = self.ODMR_plot_y
        matrix_data = self.ODMR_plot_xy  # the data in the matrix plot
        data['frequency values (Hz)'] = freq_data
        data['count data (counts/s)'] = count_data
        data2['count data (counts/s)'] = matrix_data  # saves the raw data used in the matrix NOT all only the size of the matrix

        parameters = OrderedDict()
        parameters['Microwave Power (dBm)'] = self.mw_power
        parameters['Run Time (s)'] = self.run_time
        parameters['Start Frequency (Hz)'] = self.mw_start
        parameters['Stop Frequency (Hz)'] = self.mw_stop
        parameters['Step size (Hz)'] = self.mw_step
        parameters['Clock Frequency (Hz)'] = self._clock_frequency
        parameters['Number of matrix lines (#)'] = self.number_of_lines
        parameters['Fit function'] = self.current_fit_function


        # add all fit parameter to the saved data:
        for param in self._fit_param:
            for entry in self._fit_param[param]:
                name = '{0}_{1}'.format(param, entry)
                parameters[name] = self._fit_param[param][entry]

        fig = self.draw_figure(cbar_range=colorscale_range,
                               percentile_range=percentile_range
                               )

        self._save_logic.save_data(
            data,
            filepath,
            parameters=parameters,
            filelabel=filelabel,
            timestamp=timestamp,
            plotfig=fig,
            as_text=True)
        plt.close(fig)

        self._save_logic.save_data(
            data2,
            filepath2,
            parameters=parameters,
            filelabel=filelabel2,
            timestamp=timestamp,
            as_text=True)

        self.log.info('ODMR data saved to:\n{0}'.format(filepath))

        if self.saveRawData:
            raw_data = self.ODMR_raw_data  # array cotaining ALL messured data
            data3['count data'] = raw_data  # saves the raw data, ALL of it so keep an eye on performance
            self._save_logic.save_data(
                data3,
                filepath3,
                parameters=parameters,
                filelabel=filelabel3,
                timestamp=timestamp,
                as_text=True)

            self.log.info('Raw data succesfully saved.')
        else:
            self.log.info('Raw data is NOT saved')

    def draw_figure(self, cbar_range=None, percentile_range=None):
        """ Draw the summary figure to save with the data.

        @param: list cbar_range: (optional) [color_scale_min, color_scale_max].
                                 If not supplied then a default of data_min to data_max
                                 will be used.

        @param: list percentile_range: (optional) Percentile range of the chosen cbar_range.

        @return: fig fig: a matplotlib figure object to be saved to file.
        """
        freq_data = self.ODMR_plot_x
        count_data = self.ODMR_plot_y
        fit_freq_vals = self.ODMR_fit_x
        fit_count_vals = self.ODMR_fit_y
        matrix_data = self.ODMR_plot_xy

        # If no colorbar range was given, take full range of data
        if cbar_range is None:
            cbar_range = [np.min(matrix_data), np.max(matrix_data)]

        # Convert cbar_range to numpy array for division in the SI prefix calculation
        cbar_range = np.array(cbar_range)

        prefix = ['', 'k', 'M', 'G', 'T']
        prefix_index = 0

        # Rescale counts data with SI prefix
        while np.max(count_data) > 1000:
            count_data = count_data / 1000
            fit_count_vals = fit_count_vals / 1000
            prefix_index = prefix_index + 1

        counts_prefix = prefix[prefix_index]

        # Rescale frequency data with SI prefix
        prefix_index = 0

        while np.max(freq_data) > 1000:
            freq_data = freq_data / 1000
            fit_freq_vals = fit_freq_vals / 1000
            prefix_index = prefix_index + 1

        mw_prefix = prefix[prefix_index]

        # Rescale matrix counts data with SI prefix
        prefix_index = 0

        while np.max(matrix_data) > 1000:
            matrix_data = matrix_data / 1000
            cbar_range = cbar_range / 1000
            prefix_index = prefix_index + 1

        cbar_prefix = prefix[prefix_index]

        # Use qudi style
        plt.style.use(self._save_logic.mpl_qd_style)

        # Create figure
        fig, (ax_mean, ax_matrix) = plt.subplots(nrows=2, ncols=1)

        ax_mean.plot(freq_data, count_data, linestyle=':', linewidth=0.5)

        # Do not include fit curve if there is no fit calculated.
        if max(fit_count_vals) > 0:
            ax_mean.plot(fit_freq_vals, fit_count_vals, marker='None')

        ax_mean.set_ylabel('Fluorescence (' + counts_prefix + 'c/s)')
        ax_mean.set_xlim(np.min(freq_data), np.max(freq_data))

        matrixplot = ax_matrix.imshow(matrix_data,
                                      cmap=plt.get_cmap('inferno'),  # reference the right place in qd
                                      origin='lower',
                                      vmin=cbar_range[0],
                                      vmax=cbar_range[1],
                                      extent=[np.min(freq_data),
                                              np.max(freq_data),
                                              0,
                                              self.number_of_lines
                                              ],
                                      aspect='auto',
                                      interpolation='nearest')

        ax_matrix.set_xlabel('Frequency (' + mw_prefix + 'Hz)')
        ax_matrix.set_ylabel('Scan #')

        # Adjust subplots to make room for colorbar
        fig.subplots_adjust(right=0.8)

        # Add colorbar axis to figure
        cbar_ax = fig.add_axes([0.85, 0.15, 0.02, 0.7])

        # Draw colorbar
        cbar = fig.colorbar(matrixplot, cax=cbar_ax)
        cbar.set_label('Fluorescence (' + cbar_prefix + 'c/s)')

        # remove ticks from colorbar for cleaner image
        cbar.ax.tick_params(which=u'both', length=0)

        # If we have percentile information, draw that to the figure
        if percentile_range is not None:
            cbar.ax.annotate(str(percentile_range[0]),
                             xy=(-0.3, 0.0),
                             xycoords='axes fraction',
                             horizontalalignment='right',
                             verticalalignment='center',
                             rotation=90
                             )
            cbar.ax.annotate(str(percentile_range[1]),
                             xy=(-0.3, 1.0),
                             xycoords='axes fraction',
                             horizontalalignment='right',
                             verticalalignment='center',
                             rotation=90
                             )
            cbar.ax.annotate('(percentile)',
                             xy=(-0.3, 0.5),
                             xycoords='axes fraction',
                             horizontalalignment='right',
                             verticalalignment='center',
                             rotation=90
                             )

        return fig

    def perform_odmr_measurement(self, freq_start, freq_step, freq_stop, power,
                                 runtime, fit_function='Lorentzian',
                                 save_after_meas=True, name_tag=''):
        """ An independant method, which can be called by a task with the proper input values
            to perform an odmr measurement.

        @return dict: a parameter container, containing all measurement results
                      of the ODMR measurement.
        """

        while self.getState() != 'idle':
            time.sleep(1)
            print('wait until ready')

        # set all relevant parameter:
        self.mw_start = freq_start
        self.mw_step = freq_step
        self.mw_stop = freq_stop
        self.mw_power = power
        self.run_time = runtime

        # start the scan
        self.start_odmr_scan()

        # check just the state of the optimizer
        while self.getState() != 'idle' and not self.stopRequested:
            time.sleep(1)
            # print('running')

        fit_x, fit_y, meas_param, result = self.do_fit(fit_function=fit_function)

        meas_param['ODMR frequency start (Hz)'] = self.mw_start
        meas_param['ODMR frequency step (Hz)'] = self.mw_step
        meas_param['ODMR frequency stop (Hz)'] = self.mw_stop
        meas_param['ODMR power (dBm)'] = self.mw_power
        meas_param['ODMR run time (s)'] = self.run_time
        meas_param['ODMR measurement saved separetely'] = save_after_meas

        if save_after_meas:
            timestamp = datetime.datetime.now()
            self.save_ODMR_Data(tag=name_tag)
            meas_param['ODMR measurement saved at time'] = timestamp

        return meas_param<|MERGE_RESOLUTION|>--- conflicted
+++ resolved
@@ -272,13 +272,8 @@
             self.sigMicrowaveListModeChanged.emit(False)
             self.sigOdmrStopped.emit()
             return -1
-<<<<<<< HEAD
-
-        if self.scanmode == 'SWEEP':
-=======
-            
+
         if self.scanmode == MicrowaveMode.SWEEP:
->>>>>>> ab881ba8
             if len(self._mw_frequency_list) >= self.limits.sweep_maxentries:
                 self.stopRequested = True
                 self.sigNextLine.emit()
